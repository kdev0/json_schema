name: json_schema
version: 2.2.1
description: Provide support for validating instances against json schema
authors:
  - Michael Carter <michael.carter@workiva.com>
  - Daniel Davidson <dbdavidson@yahoo.com>
homepage: https://github.com/workiva/json_schema

environment:
  sdk: '>=2.4.0 <3.0.0'

dependencies:
  args: ">=0.13.7 <2.0.0"
  collection: ^1.14.6
  logging: ">=0.9.3 <0.12.0"
  path: ^1.3.0
  uri: ">=0.11.1 <0.12.0"
  w_transport: ^3.2.8

dev_dependencies:
<<<<<<< HEAD
  build_runner: ^1.7.2
  build_test: ^0.10.10
  build_web_compilers: ^2.9.0
  coverage: ^0.13.9
=======
  build_runner: ^1.7.1
  build_test: ^0.10.9
  build_web_compilers: ^2.5.1
  build_vm_compilers: ^1.0.4
>>>>>>> 51b3c51c
  dart_dev: ^3.6.1
  dart_style: ^1.3.1
  dependency_validator: ^1.4.0
  glob: ^1.1.7
  shelf: ^0.7.2
  shelf_static: ^0.2.7
  test: ^1.9.1<|MERGE_RESOLUTION|>--- conflicted
+++ resolved
@@ -18,17 +18,10 @@
   w_transport: ^3.2.8
 
 dev_dependencies:
-<<<<<<< HEAD
   build_runner: ^1.7.2
   build_test: ^0.10.10
   build_web_compilers: ^2.9.0
-  coverage: ^0.13.9
-=======
-  build_runner: ^1.7.1
-  build_test: ^0.10.9
-  build_web_compilers: ^2.5.1
   build_vm_compilers: ^1.0.4
->>>>>>> 51b3c51c
   dart_dev: ^3.6.1
   dart_style: ^1.3.1
   dependency_validator: ^1.4.0
