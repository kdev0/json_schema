language: dart
dart:
  - stable
sudo: required
addons:
  chrome: stable
cache:
  directories:
    - $HOME/.pub-cache
install: true
script:
<<<<<<< HEAD
  # Use normal "pub get" for Dart 2.
  - |
    if [[ $(dart dart_version.dart) = "2" ]]; then
      pub get
    fi
  - pub run dependency_validator --ignore coverage
  - pub run dart_dev dart2-only -- format --check
=======
  - pub get
  - pub run dependency_validator --ignore coverage,test_html_builder
  - pub run dart_dev format --check
>>>>>>> c73b6d07
  - pub run dart_dev analyze
  - pub run dart_dev test -P travis
  - pub run dart_dev test --test-args="--platform chrome" --release -P travis
  # TODO: re-enable coverage when a Dart 2 solution is available.
  # - pub run dart_dev dart1-only -- coverage --no-html && bash <(curl -s https://codecov.io/bash) -f coverage/coverage.lcov<|MERGE_RESOLUTION|>--- conflicted
+++ resolved
@@ -9,19 +9,9 @@
     - $HOME/.pub-cache
 install: true
 script:
-<<<<<<< HEAD
-  # Use normal "pub get" for Dart 2.
-  - |
-    if [[ $(dart dart_version.dart) = "2" ]]; then
-      pub get
-    fi
-  - pub run dependency_validator --ignore coverage
-  - pub run dart_dev dart2-only -- format --check
-=======
   - pub get
   - pub run dependency_validator --ignore coverage,test_html_builder
   - pub run dart_dev format --check
->>>>>>> c73b6d07
   - pub run dart_dev analyze
   - pub run dart_dev test -P travis
   - pub run dart_dev test --test-args="--platform chrome" --release -P travis
