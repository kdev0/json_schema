// Copyright 2013-2018 Workiva Inc.
//
// Licensed under the Boost Software License (the "License");
// you may not use this file except in compliance with the License.
// You may obtain a copy of the License at
//
//     http://www.boost.org/LICENSE_1_0.txt
//
// Unless required by applicable law or agreed to in writing, software
// distributed under the License is distributed on an "AS IS" BASIS,
// WITHOUT WARRANTIES OR CONDITIONS OF ANY KIND, either express or implied.
// See the License for the specific language governing permissions and
// limitations under the License.
//
// This software or document includes material copied from or derived
// from JSON-Schema-Test-Suite (https://github.com/json-schema-org/JSON-Schema-Test-Suite),
// Copyright (c) 2012 Julian Berman, which is licensed under the following terms:
//
//     Copyright (c) 2012 Julian Berman
//
//     Permission is hereby granted, free of charge, to any person obtaining a copy
//     of this software and associated documentation files (the "Software"), to deal
//     in the Software without restriction, including without limitation the rights
//     to use, copy, modify, merge, publish, distribute, sublicense, and/or sell
//     copies of the Software, and to permit persons to whom the Software is
//     furnished to do so, subject to the following conditions:
//
//     The above copyright notice and this permission notice shall be included in
//     all copies or substantial portions of the Software.
//
//     THE SOFTWARE IS PROVIDED "AS IS", WITHOUT WARRANTY OF ANY KIND, EXPRESS OR
//     IMPLIED, INCLUDING BUT NOT LIMITED TO THE WARRANTIES OF MERCHANTABILITY,
//     FITNESS FOR A PARTICULAR PURPOSE AND NONINFRINGEMENT. IN NO EVENT SHALL THE
//     AUTHORS OR COPYRIGHT HOLDERS BE LIABLE FOR ANY CLAIM, DAMAGES OR OTHER
//     LIABILITY, WHETHER IN AN ACTION OF CONTRACT, TORT OR OTHERWISE, ARISING FROM,
//     OUT OF OR IN CONNECTION WITH THE SOFTWARE OR THE USE OR OTHER DEALINGS IN
//     THE SOFTWARE.

import 'dart:async';
import 'dart:convert';

import 'package:path/path.dart' as path_lib;

import 'package:json_schema/src/json_schema/constants.dart';
import 'package:json_schema/src/json_schema/format_exceptions.dart';
import 'package:json_schema/src/json_schema/global_platform_functions.dart';
import 'package:json_schema/src/json_schema/schema_type.dart';
import 'package:json_schema/src/json_schema/type_validators.dart';
import 'package:json_schema/src/json_schema/utils.dart';
import 'package:json_schema/src/json_schema/validator.dart';
import 'package:json_schema/src/json_schema/typedefs.dart';

typedef dynamic SchemaPropertySetter(JsonSchema s, dynamic value);
typedef SchemaAssigner(JsonSchema s);
typedef SchemaAdder(JsonSchema s);
typedef Future<JsonSchema> RetrievalOperation();

class RetrievalRequest {
  Uri schemaUri;
  RetrievalOperation retrievalOperation;
}

/// Constructed with a json schema, either as string or Map. Validation of
/// the schema itself is done on construction. Any errors in the schema
/// result in a FormatException being thrown.
class JsonSchema {
<<<<<<< HEAD
  JsonSchema._fromMap(this._root, this._schemaMap, this._path) {
    this._isSync = _root._isSync;
=======
  JsonSchema._fromMap(this._root, this._schemaMap, this._path, {JsonSchema parent}) {
    this._parent = parent;
>>>>>>> b4e77c74
    _initialize();
    _addSchemaToRefMap(path, this);
  }

<<<<<<< HEAD
  JsonSchema._fromRootMap(this._schemaMap, {Map<String, Map> providedRefs, bool isSync = false}) {
    this._isSync = isSync;
    this._providedRefMap = providedRefs ?? {};
=======
  JsonSchema._fromBool(this._root, this._schemaBool, this._path, {JsonSchema parent}) {
    this._parent = parent;
>>>>>>> b4e77c74
    _initialize();
    _addSchemaToRefMap(path, this);
  }

  JsonSchema._fromRootMap(this._schemaMap, String schemaVersion, {Uri fetchedFromUri}) {
    _initialize(schemaVersion: schemaVersion, fetchedFromUri: fetchedFromUri);
  }

  JsonSchema._fromRootBool(this._schemaBool, String schemaVersion, {Uri fetchedFromUri}) {
    _initialize(schemaVersion: schemaVersion, fetchedFromUri: fetchedFromUri);
  }

  /// Create a schema from a [Map].
  ///
  /// This method is asyncronous to support automatic fetching of sub-[JsonSchema]s for items,
  /// properties, and sub-properties of the root schema.
  ///
  /// TODO: If you want to create a [JsonSchema] synchronously,
  /// first ensure you have fetched all sub-schemas out of band, and use [createSchemaWithProvidedRefs]
  /// instead.
  ///
  /// Typically the supplied [Map] is result of [JSON.decode] on a JSON [String].
  static Future<JsonSchema> createSchema(dynamic data, {String schemaVersion, Uri fetchedFromUri}) {
    /// Set the Schema version before doing anything else, since almost everything depends on it.
    final version = _getSchemaVersion(schemaVersion, data);

    if (data is Map) {
      return new JsonSchema._fromRootMap(data, schemaVersion, fetchedFromUri: fetchedFromUri)._thisCompleter.future;

      // Boolean schemas are only supported in draft 6 and later.
    } else if (data is bool && version == JsonSchemaVersions.draft6) {
      return new JsonSchema._fromRootBool(data, schemaVersion, fetchedFromUri: fetchedFromUri)._thisCompleter.future;
    }
    throw new ArgumentError(
        'Data provided to createSchema is not valid: Must be a Map (or bool in draft6 or later). | $data');
  }

  /// Create a schema from a [Map].
  ///
  /// This method is syncronous, and supports reading all ref'd schema from a 
  /// [Map<String, JsonSchema>] for items, properties, and sub-properties of the root 
  /// schema. If you want to create a [JsonSchema] without having to fetch ref'd schemas up
  /// front, and use [createSchemaWithProvidedRefs] instead.
  ///
  /// Typically the supplied [data] is result of [JSON.decode] on a JSON [String], and 
  /// the values on [providedRefs] are generated with more calls to [createSchemaWithProvidedRefs].
  static JsonSchema createSchemaWithProvidedRefs(Map data, Map<String, JsonSchema> providedRefs) {
    return new JsonSchema._fromRootMap(data, isSync: true);
  }

  /// Create a schema from a URL.
  ///
  /// This method is asyncronous to support automatic fetching of sub-[JsonSchema]s for items,
  /// properties, and sub-properties of the root schema.
  static Future<JsonSchema> createSchemaFromUrl(String schemaUrl, {String schemaVersion}) {
    if (globalCreateJsonSchemaFromUrl == null) {
      throw new StateError('no globalCreateJsonSchemaFromUrl defined!');
    }
    return globalCreateJsonSchemaFromUrl(schemaUrl, schemaVersion: schemaVersion);
  }

  /// Construct and validate a JsonSchema.
  Future<JsonSchema> _initialize({String schemaVersion, Uri fetchedFromUri}) {
    if (_root == null) {
      /// Set the Schema version before doing anything else, since almost everything depends on it.
      final version = _getSchemaVersion(schemaVersion, this._schemaMap);

      _root = this;
      _schemaVersion = version;
      _fetchedFromUri = fetchedFromUri;
      try {
        _fetchedFromUriBase = JsonSchemaUtils.getBaseFromFullUri(_fetchedFromUri);
      } catch (e) {
        // ID base can't be set for schemes other than HTTP(S).
        // This is expected behavior.
      }
      _path = '#';
      _addSchemaToRefMap('#', this);
      _thisCompleter = new Completer();
    } else {
      _schemaVersion = _root.schemaVersion;
      _schemaRefs = _root._schemaRefs;
      _refMap = _root._refMap;
      _freeFormMap = _root._freeFormMap;
      _thisCompleter = _root._thisCompleter;
      _schemaAssignments = _root._schemaAssignments;
    }

    if (_isSync) {

    } else {
      _validateSchemaAsync();
    }
  }

  /// Calculate, validate and set all properties defined in the JSON Schema spec.
  ///
  /// Doesn't validate interdependent properties. See [_validateInterdependentProperties]
  void _validateAndSetIndividualProperties() {
    var accessMap;
    // Set the access map based on features used in the currently set version.
    if (_root.schemaVersion == JsonSchemaVersions.draft4) {
      accessMap = _accessMapV4;
    } else {
      accessMap = _accessMapV6;
    }

    // Iterate over all string keys of the root JSON Schema Map. Calculate, validate and
    // set all properties according to spec.
    _schemaMap.forEach((k, v) {
      /// Get the _set<X> method from the [accessMap] based on the [Map] string key.
      final SchemaPropertySetter accessor = accessMap[k];
      if (accessor != null) {
        accessor(this, v);
      } else {
        // Attempt to create a schema out of the property and register the ref, but don't error if it's not a valid schema.
        _makeSchema('$_path/$k', v, (rhs) => _refMap[k] = rhs, mustBeValid: false);
        // Add the prop to the free form map just in case.
        _freeFormMap[path_lib.join(_path, JsonSchemaUtils.normalizePath(k))] = v;
      }
    });
  }

  void _validateInterdependentProperties() {
    // Check that a minimum is set if both exclusiveMinimum and minimum properties are set.
    if (_exclusiveMinimum != null && _minimum == null)
      throw FormatExceptions.error('exclusiveMinimum requires minimum');

    // Check that a minimum is set if both exclusiveMaximum and maximum properties are set.
    if (_exclusiveMaximum != null && _maximum == null)
      throw FormatExceptions.error('exclusiveMaximum requires maximum');
  }

  /// Validate, calculate and set all properties on the [JsonSchema], included properties
  /// that have interdependencies.
  void _validateAndSetAllProperties() {
    _validateAndSetIndividualProperties();

    // Interdependent properties were removed in draft6.
    if (schemaVersion == JsonSchemaVersions.draft4) {
      _validateInterdependentProperties();
    }
  }

  /// Check for refs that need to be fetched, fetch them, and return the final [JsonSchema].
  Future<JsonSchema> _resolveAllPathsAsync() {
    // Check all _schemaAssignments for
    if (_root == this) {
      _schemaAssignments.forEach((assignment) => assignment());
<<<<<<< HEAD
      print('RETRIEVAL REQUESTS!');
      print(_retrievalRequests);
=======

      // filter out requests that can be resolved locally.
      final List<RetrievalRequest> requestsToRemove = [];
      for (final retrievalRequest in _retrievalRequests) {
        JsonSchema localSchema;
        try {
          localSchema = _getSchemaFromPath(retrievalRequest.schemaUri.toString());
        } catch (e) {
          // DO NOTHING: if we couldn't resolve the path locally,
          // it just means we need to make a request after all
        }
        if (localSchema != null) {
          requestsToRemove.add(retrievalRequest);
        }
      }
      requestsToRemove.forEach((request) => _retrievalRequests.remove(request));

>>>>>>> b4e77c74
      if (_retrievalRequests.isNotEmpty) {
        Future
            .wait(_retrievalRequests.map((r) => r.retrievalOperation()))
            .then((_) => _thisCompleter.complete(_getSchemaFromPath('#')));
      } else {
        _thisCompleter.complete(_getSchemaFromPath('#'));
      }
      // _logger.info('Marked $_path complete'); TODO: re-add logger
    }
    return _thisCompleter.future;
  }

  /// Check for refs that need to be fetched, fetch them, and return the final [JsonSchema].
  JsonSchema _resolveAllPathsSync() {
    if (_root == this) {
      return _root._resolvePath('#');
    }
    return null;
  }

  /// Validate that a given [JsonSchema] conforms to the official JSON Schema spec.
  Future<JsonSchema> _validateSchemaAsync() {
    // _logger.info('Validating schema $_path'); TODO: re-add logger

    _registerSchemaRef(_path, _schemaMap);

    if (_isRemoteRef(_schemaMap)) {
      // _logger.info('Top level schema is ref: $_schemaRefs'); TODO: re-add logger
    }

    _validateAndSetAllProperties();
    return _resolveAllPathsAsync();

    // _logger.info('Completed Validating schema $_path'); TODO: re-add logger
  }

  JsonSchema _validateSchemaSync() {
    // _logger.info('Validating schema $_path'); TODO: re-add logger

    if (_isRemoteRef(_path, _schemaMap)) {
      // _logger.info('Top level schema is ref: $_schemaRefs'); TODO: re-add logger
    }

    _validateAndSetAllProperties();
    return _resolveAllPathsSync();

    // _logger.info('Completed Validating schema $_path'); TODO: re-add logger
  }

  /// Given a path, find the ref'd [JsonSchema] from the map.
<<<<<<< HEAD
  JsonSchema _resolvePath(String original) {
    print('RESOLVE PATH');
    final String path = endPath(original);
    final JsonSchema result = _refMap[path];
    print(original);
    print(path);
    print(result);
=======
  JsonSchema _getSchemaFromPath(String original) {
    final String path = endPath(original);
    final JsonSchema result = _refMap[path];

>>>>>>> b4e77c74
    if (result == null) {
      final schema = _freeFormMap[path];
      if (schema is! Map) throw FormatExceptions.schema('free-form property $original at $path', schema);
      return new JsonSchema._fromMap(_root, schema, path);
    }
    return result;
  }

  /// Create a sub-schema inside the root, using either a directly nested schema, or a definition.
  JsonSchema _createSubSchema(dynamic schemaDefinition, String path) {
    assert(!_schemaRefs.containsKey(path));
    assert(!_refMap.containsKey(path));

    if (schemaDefinition is Map) {
      return new JsonSchema._fromMap(_root, schemaDefinition, path, parent: this);

      // Boolean schemas are only supported in draft 6 and later.
    } else if (schemaDefinition is bool && schemaVersion == JsonSchemaVersions.draft6) {
      return new JsonSchema._fromBool(_root, schemaDefinition, path, parent: this);
    }
    throw new ArgumentError(
        'Data provided to createSubSchema is not valid: Must be a Map (or bool in draft6 or later). | ${schemaDefinition}');
  }

  // --------------------------------------------------------------------------
  // Root Schema Fields
  // --------------------------------------------------------------------------

  /// The root [JsonSchema] for this [JsonSchema].
  JsonSchema _root;

  /// The parent [JsonSchema] for this [JsonSchema].
  JsonSchema _parent;

  /// JSON of the [JsonSchema] as a [Map]. Only this value or [_schemaBool] should be set, not both.
  Map<String, dynamic> _schemaMap = {};

  /// JSON of the [JsonSchema] as a [bool]. Only this value or [_schemaMap] should be set, not both.
  bool _schemaBool;

  /// JSON Schema version string.
  String _schemaVersion;

  /// Remote [Uri] the [JsonSchema] was fetched from, if any.
  Uri _fetchedFromUri;

  /// Base of the remote [Uri] the [JsonSchema] was fetched from, if any.
  Uri _fetchedFromUriBase;

  /// A [List<JsonSchema>] which the value must conform to all of.
  List<JsonSchema> _allOf = [];

  /// A [List<JsonSchema>] which the value must conform to at least one of.
  List<JsonSchema> _anyOf = [];

  /// Whether or not const is set, we need this since const can be null and valid.
  bool _hasConst = false;

  /// A value which the [JsonSchema] instance must exactly conform to.
  dynamic _constValue;

  /// Default value of the [JsonSchema].
  dynamic _defaultValue;

  /// Included [JsonSchema] definitions.
  Map<String, JsonSchema> _definitions = {};

  /// Description of the [JsonSchema].
  String _description;

  /// Possible values of the [JsonSchema].
  List _enumValues = [];

  /// Whether the maximum of the [JsonSchema] is exclusive.
  bool _exclusiveMaximum;

  /// Whether the maximum of the [JsonSchema] is exclusive.
  num _exclusiveMaximumV6;

  /// Whether the minumum of the [JsonSchema] is exclusive.
  bool _exclusiveMinimum;

  /// Whether the minumum of the [JsonSchema] is exclusive.
  num _exclusiveMinimumV6;

  /// Pre-defined format (i.e. date-time, email, etc) of the [JsonSchema] value.
  String _format;

  /// ID of the [JsonSchema].
  Uri _id;

  /// Base URI of the ID. All sub-schemas are resolved against this
  Uri _idBase;

  /// Maximum value of the [JsonSchema] value.
  num _maximum;

  /// Minimum value of the [JsonSchema] value.
  num _minimum;

  /// Maximum value of the [JsonSchema] value.
  int _maxLength;

  /// Minimum length of the [JsonSchema] value.
  int _minLength;

  /// The number which the value of the [JsonSchema] must be a multiple of.
  num _multipleOf;

  /// A [JsonSchema] which the value must NOT be.
  JsonSchema _notSchema;

  /// A [List<JsonSchema>] which the value must conform to at least one of.
  List<JsonSchema> _oneOf = [];

  /// The regular expression the [JsonSchema] value must conform to.
  RegExp _pattern;

  /// Ref to the URI of the [JsonSchema].
  Uri _ref;

  /// The path of the [JsonSchema] within the root [JsonSchema].
  String _path;

  /// Title of the [JsonSchema].
  String _title;

  /// List of allowable types for the [JsonSchema].
  List<SchemaType> _schemaTypeList;

  // --------------------------------------------------------------------------
  // Schema List Item Related Fields
  // --------------------------------------------------------------------------

  /// [JsonSchema] definition used to validate items of this schema.
  JsonSchema _items;

  /// List of [JsonSchema] used to validate items of this schema.
  List<JsonSchema> _itemsList;

  /// Whether additional items are allowed or the [JsonSchema] they should conform to.
  /* union bool | Map */ dynamic _additionalItems;

  /// [JsonSchema] definition that at least one item must match to be valid.
  JsonSchema _contains;

  /// Maimum number of items allowed.
  int _maxItems;

  /// Maimum number of items allowed.
  int _minItems;

  /// Whether the items in the list must be unique.
  bool _uniqueItems = false;

  // --------------------------------------------------------------------------
  // Schema Sub-Property Related Fields
  // --------------------------------------------------------------------------

  /// Map of [JsonSchema]s by property key.
  Map<String, JsonSchema> _properties = {};

  /// [JsonSchema] that property names must conform to.
  JsonSchema _propertyNamesSchema;

  /// Whether additional properties, other than those specified, are allowed.
  bool _additionalProperties;

  /// [JsonSchema] that additional properties must conform to.
  JsonSchema _additionalPropertiesSchema;

  Map<String, List<String>> _propertyDependencies = {};

  Map<String, JsonSchema> _schemaDependencies = {};

  /// The maximum number of properties allowed.
  int _maxProperties;

  /// The minimum number of properties allowed.
  int _minProperties = 0;

  /// Map of [JsonSchema]s for properties, based on [RegExp]s keys.
  Map<RegExp, JsonSchema> _patternProperties = {};

  Map<String, JsonSchema> _refMap = {};

  /// List if properties that are required for the [JsonSchema] instance to be valid.
  List<String> _requiredProperties;

  // --------------------------------------------------------------------------
  // Implementation Specific Feilds
  // --------------------------------------------------------------------------

  /// Maps any unsupported top level property to its original value
  Map<String, dynamic> _freeFormMap = {};

  /// Set of strings to gaurd against path cycles
  Set<String> _pathsEncountered = new Set();

  /// HTTP(S) requests to fetch ref'd schemas.
  List<RetrievalRequest> _retrievalRequests = [];

  /// Assignments to call for resolution upon end of parse.
  List _schemaAssignments = [];

  /// For schemas with $ref maps, path of schema to $ref path
  Map<String, String> _schemaRefs = {};

  /// Completer that fires when [this] [JsonSchema] has finished building.
  Completer _thisCompleter = new Completer();

<<<<<<< HEAD
  bool _isSync = false;
  Map<String, JsonSchema> _providedRefMap = {};

  /// Map to allow getters to be accessed by String key.
  static Map<String, SchemaPropertySetter> _accessMap = {
=======
  /// Shared keywords across all versions of JSON Schema.
  static Map<String, SchemaPropertySetter> _baseAccessMap = {
>>>>>>> b4e77c74
    // Root Schema Properties
    'allOf': (JsonSchema s, dynamic v) => s._setAllOf(v),
    'anyOf': (JsonSchema s, dynamic v) => s._setAnyOf(v),
    'default': (JsonSchema s, dynamic v) => s._setDefault(v),
    'definitions': (JsonSchema s, dynamic v) => s._setDefinitions(v),
    'description': (JsonSchema s, dynamic v) => s._setDescription(v),
    'enum': (JsonSchema s, dynamic v) => s._setEnum(v),
    'format': (JsonSchema s, dynamic v) => s._setFormat(v),
    'maximum': (JsonSchema s, dynamic v) => s._setMaximum(v),
    'minimum': (JsonSchema s, dynamic v) => s._setMinimum(v),
    'maxLength': (JsonSchema s, dynamic v) => s._setMaxLength(v),
    'minLength': (JsonSchema s, dynamic v) => s._setMinLength(v),
    'multipleOf': (JsonSchema s, dynamic v) => s._setMultipleOf(v),
    'not': (JsonSchema s, dynamic v) => s._setNot(v),
    'oneOf': (JsonSchema s, dynamic v) => s._setOneOf(v),
    'pattern': (JsonSchema s, dynamic v) => s._setPattern(v),
    '\$ref': (JsonSchema s, dynamic v) => s._setRef(v),
    'title': (JsonSchema s, dynamic v) => s._setTitle(v),
    'type': (JsonSchema s, dynamic v) => s._setType(v),
    // Schema List Item Related Fields
    'items': (JsonSchema s, dynamic v) => s._setItems(v),
    'additionalItems': (JsonSchema s, dynamic v) => s._setAdditionalItems(v),
    'maxItems': (JsonSchema s, dynamic v) => s._setMaxItems(v),
    'minItems': (JsonSchema s, dynamic v) => s._setMinItems(v),
    'uniqueItems': (JsonSchema s, dynamic v) => s._setUniqueItems(v),
    // Schema Sub-Property Related Fields
    'properties': (JsonSchema s, dynamic v) => s._setProperties(v),
    'additionalProperties': (JsonSchema s, dynamic v) => s._setAdditionalProperties(v),
    'dependencies': (JsonSchema s, dynamic v) => s._setDependencies(v),
    'maxProperties': (JsonSchema s, dynamic v) => s._setMaxProperties(v),
    'minProperties': (JsonSchema s, dynamic v) => s._setMinProperties(v),
    'patternProperties': (JsonSchema s, dynamic v) => s._setPatternProperties(v),
  };

  /// Map to allow getters to be accessed by String key.
  static Map<String, SchemaPropertySetter> _accessMapV4 = new Map<String, SchemaPropertySetter>()
    ..addAll(_baseAccessMap)
    ..addAll({
      // Add properties that are changed incompatibly later.
      'exclusiveMaximum': (JsonSchema s, dynamic v) => s._setExclusiveMaximum(v),
      'exclusiveMinimum': (JsonSchema s, dynamic v) => s._setExclusiveMinimum(v),
      'id': (JsonSchema s, dynamic v) => s._setId(v),
      'required': (JsonSchema s, dynamic v) => s._setRequired(v),
    });

  static Map<String, SchemaPropertySetter> _accessMapV6 = new Map<String, SchemaPropertySetter>()
    ..addAll(_baseAccessMap)
    ..addAll({
      // Note: see http://json-schema.org/draft-06/json-schema-release-notes.html

      // Added in draft6
      'const': (JsonSchema s, dynamic v) => s._setConst(v),
      'contains': (JsonSchema s, dynamic v) => s._setContains(v),
      'propertyNames': (JsonSchema s, dynamic v) => s._setPropertyNames(v),
      // changed (imcompatible) in draft6
      'exclusiveMaximum': (JsonSchema s, dynamic v) => s._setExclusiveMaximumV6(v),
      'exclusiveMinimum': (JsonSchema s, dynamic v) => s._setExclusiveMinimumV6(v),
      '\$id': (JsonSchema s, dynamic v) => s._setId(v),
      'required': (JsonSchema s, dynamic v) => s._setRequiredV6(v),
    });

  /// Get a nested [JsonSchema] from a path.
  JsonSchema resolvePath(String path) => _getSchemaFromPath(path);

  @override
  String toString() => '${_schemaMap}';

  // --------------------------------------------------------------------------
  // Root Schema Getters
  // --------------------------------------------------------------------------

  /// The root [JsonSchema] for this [JsonSchema].
  JsonSchema get root => _root;

  /// Get the anchestry of the current schema, up to the root [JsonSchema].
  List<JsonSchema> get _parents {
    final parents = [];

    var circularRefEscapeHatch = 0;
    var nextParent = this._parent;
    while (nextParent != null && circularRefEscapeHatch < 100) {
      circularRefEscapeHatch += 1;
      parents.add(nextParent);

      nextParent = nextParent._parent;
    }

    return parents;
  }

  /// JSON of the [JsonSchema] as a [Map]. Only this value or [_schemaBool] should be set, not both.
  Map get schemaMap => _schemaMap;

  /// JSON of the [JsonSchema] as a [bool]. Only this value or [_schemaMap] should be set, not both.
  bool get schemaBool => _schemaBool;

  /// JSON Schema version used.
  ///
  /// Note: Only one version can be used for a nested [JsonScehema] object.
  /// Default: [JsonSchemaVersions.draft6]
  String get schemaVersion => _root._schemaVersion ?? JsonSchemaVersions.draft6;

  /// Base [Uri] of the [JsonSchema] based on $id, or where it was fetched from, in that order, if any.
  Uri get _uriBase => _idBase ?? _fetchedFromUriBase;

  /// ID from the first ancestor with an ID
  Uri get _inheritedUriBase {
    for (final parent in _parents) {
      if (parent._uriBase != null) {
        return parent._uriBase;
      }
    }

    return root._uriBase;
  }

  /// [Uri] of the [JsonSchema] based on $id, or where it was fetched from, in that order, if any.
  Uri get _uri => ((_id ?? _fetchedFromUri)?.removeFragment());

  /// ID from the first ancestor with an ID
  Uri get _inheritedUri {
    for (final parent in _parents) {
      if (parent._uri != null) {
        return parent._uri;
      }
    }

    return root._uri;
  }

  /// Whether or not const is set, we need this since const can be null and valid.
  bool get hasConst => _hasConst;

  /// Const value of the [JsonSchema].
  dynamic get constValue => _constValue;

  /// Default value of the [JsonSchema].
  dynamic get defaultValue => _defaultValue;

  /// Included [JsonSchema] definitions.
  Map<String, JsonSchema> get definitions => _definitions;

  /// Description of the [JsonSchema].
  String get description => _description;

  /// Possible values of the [JsonSchema].
  List get enumValues => _enumValues;

  /// The value of the exclusiveMaximum for the [JsonSchema], if any exists.
  num get exclusiveMaximum {
    // If we're on draft6, the property contains the value, return it.
    if (schemaVersion == JsonSchemaVersions.draft6) {
      return _exclusiveMaximumV6;

      // If we're on draft4, the property is a bool, so return the max instead.
    } else {
      if (hasExclusiveMaximum) {
        return _maximum;
      }
    }
    return null;
  }

  /// Whether the maximum of the [JsonSchema] is exclusive.
  bool get hasExclusiveMaximum => _exclusiveMaximum ?? _exclusiveMaximumV6 != null;

  /// The value of the exclusiveMaximum for the [JsonSchema], if any exists.
  num get exclusiveMinimum {
    // If we're on draft6, the property contains the value, return it.
    if (schemaVersion == JsonSchemaVersions.draft6) {
      return _exclusiveMinimumV6;

      // If we're on draft4, the property is a bool, so return the min instead.
    } else {
      if (hasExclusiveMinimum) {
        return _minimum;
      }
    }
    return null;
  }

  /// Whether the minimum of the [JsonSchema] is exclusive.
  bool get hasExclusiveMinimum => _exclusiveMinimum ?? _exclusiveMinimumV6 != null;

  /// Pre-defined format (i.e. date-time, email, etc) of the [JsonSchema] value.
  String get format => _format;

  /// ID of the [JsonSchema].
  Uri get id => _id;

  /// ID from the first ancestor with an ID
  Uri get _inheritedId {
    for (final parent in _parents) {
      if (parent.id != null) {
        return parent.id;
      }
    }

    return root.id;
  }

  /// Maximum value of the [JsonSchema] value.
  num get maximum => _maximum;

  /// Minimum value of the [JsonSchema] value.
  num get minimum => _minimum;

  /// Maximum length of the [JsonSchema] value.
  int get maxLength => _maxLength;

  /// Minimum length of the [JsonSchema] value.
  int get minLength => _minLength;

  /// The number which the value of the [JsonSchema] must be a multiple of.
  num get multipleOf => _multipleOf;

  /// The path of the [JsonSchema] within the root [JsonSchema].
  String get path => _path;

  /// The regular expression the [JsonSchema] value must conform to.
  RegExp get pattern => _pattern;

  /// A [List<JsonSchema>] which the value must conform to all of.
  List<JsonSchema> get allOf => _allOf;

  /// A [List<JsonSchema>] which the value must conform to at least one of.
  List<JsonSchema> get anyOf => _anyOf;

  /// A [List<JsonSchema>] which the value must conform to at least one of.
  List<JsonSchema> get oneOf => _oneOf;

  /// A [JsonSchema] which the value must NOT be.
  JsonSchema get notSchema => _notSchema;

  /// Ref to the URI of the [JsonSchema].
  Uri get ref => _ref;

  /// Title of the [JsonSchema].
  String get title => _title;

  /// List of allowable types for the [JsonSchema].
  List<SchemaType> get schemaTypeList => _schemaTypeList;

  // --------------------------------------------------------------------------
  // Schema List Item Related Getters
  // --------------------------------------------------------------------------

  /// Single [JsonSchema] sub items of this [JsonSchema] must conform to.
  JsonSchema get items => _items;

  /// Ordered list of [JsonSchema] which the value of the same index must conform to.
  List<JsonSchema> get itemsList => _itemsList;

  /// Whether additional items are allowed or the [JsonSchema] they should conform to.
  /* union bool | Map */ dynamic get additionalItems => _additionalItems;

  /// The maximum number of items allowed.
  int get maxItems => _maxItems;

  /// The minimum number of items allowed.
  int get minItems => _minItems;

  /// Whether the items in the list must be unique.
  bool get uniqueItems => _uniqueItems;

  // --------------------------------------------------------------------------
  // Schema Sub-Property Related Getters
  // --------------------------------------------------------------------------

  /// Map of [JsonSchema]s for properties, by [String] key.
  Map<String, JsonSchema> get properties => _properties;

  /// [JsonSchema] that property names must conform to.
  JsonSchema get propertyNamesSchema => _propertyNamesSchema;

  /// Whether additional properties, other than those specified, are allowed.
  bool get additionalProperties => _additionalProperties;

  /// [JsonSchema] that additional properties must conform to.
  JsonSchema get additionalPropertiesSchema => _additionalPropertiesSchema;

  /// [JsonSchema] definition that at least one item must match to be valid.
  JsonSchema get contains => _contains;

  /// The maximum number of properties allowed.
  int get maxProperties => _maxProperties;

  /// The minimum number of properties allowed.
  int get minProperties => _minProperties;

  /// Map of [JsonSchema]s for properties, based on [RegExp]s keys.
  Map<RegExp, JsonSchema> get patternProperties => _patternProperties;

  /// TODO: write an informative comment for this.
  Map<String, List<String>> get propertyDependencies => _propertyDependencies;

  /// Map of sub-properties' [JsonSchema] by path. TODO: this might be inaccurate.
  Map<String, JsonSchema> get refMap => _refMap;

  /// Properties that must be inclueded for the [JsonSchema] to be valid.
  List<String> get requiredProperties => _requiredProperties;

  /// TODO: write an informative comment for this.
  Map<String, JsonSchema> get schemaDependencies => _schemaDependencies;

  // --------------------------------------------------------------------------
  // Convenience Methods
  // --------------------------------------------------------------------------

  /// Given path, follow all references to an end path pointing to [JsonSchema].
  String endPath(String path) {
    _pathsEncountered.clear();
    final finalPath = _endPath(path);
    return finalPath;
  }

  /// Recursive inner-function for [endPath].
  String _endPath(String path) {
    // TODO: We probably shouldn't throw here, and properly support cyclical schemas, since they
    // are allowed in the spec.
    if (_pathsEncountered.contains(path))
      throw FormatExceptions.error('Encountered path cycle ${_pathsEncountered}, adding $path');

    final referredTo = _schemaRefs[path];
    if (referredTo == null) {
      return path;
    } else {
      _pathsEncountered.add(path);
      return _endPath(referredTo);
    }
  }

  /// Returns paths of all paths
  Set get paths => new Set.from(_schemaRefs.keys)..addAll(_refMap.keys);

  /// Whether a given property is required for the [JsonSchema] instance to be valid.
  bool propertyRequired(String property) => _requiredProperties != null && _requiredProperties.contains(property);

  /// Validate [instance] against this schema
  bool validate(dynamic instance) => new Validator(this).validate(instance);

  // --------------------------------------------------------------------------
  // JSON Schema Internal Operations
  // --------------------------------------------------------------------------

  /// Function to determine whether a given [schemaDefinition] is a remote $ref.
  bool _isRemoteRef(dynamic schemaDefinition) {
    Map schemaDefinitionMap;
    try {
      schemaDefinitionMap = TypeValidators.object('NA', schemaDefinition);
    } catch (e) {
      // If the schema definition isn't an object, return early, since it can't be a ref.
      return false;
    }

    final dynamic ref = schemaDefinitionMap[r'$ref'];
    if (ref != null) {
      TypeValidators.nonEmptyString(r'$ref', ref);
      // If the ref begins with "#" it is a local ref, so we return false.
      if (ref[0] != '#') return false;
      return true;
    }
    return false;
  }

  /// Checks if a [schemaDefinition] has a $ref.
  /// If it does, it adds the $ref to [_shemaRefs] at the path key and returns true.
  void _registerSchemaRef(String path, dynamic schemaDefinition) {
    if (_isRemoteRef(schemaDefinition)) {
      final schemaDefinitionMap = TypeValidators.object(path, schemaDefinition);
      final ref = schemaDefinitionMap[r'$ref'];
      // _logger.info('Linking $path to $ref'); TODO: re-add logger
      _schemaRefs[path] = ref;
    }
  }

  /// Add a ref'd JsonSchema to the map of available Schemas.
  _addSchemaToRefMap(String path, JsonSchema schema) => _refMap[path] = schema;

  // Create a [JsonSchema] from a sub-schema of the root.
  _makeSchema(String path, dynamic schema, SchemaAssigner assigner, {mustBeValid: true}) {
    var throwError;

    if (schema is bool && schemaVersion != JsonSchemaVersions.draft6)
      throwError = () => throw FormatExceptions.schema(path, schema);
    if (schema is! Map && schema is! bool) throwError = () => throw FormatExceptions.schema(path, schema);

    if (throwError != null) {
      if (mustBeValid) throwError();
      return;
    }

    _registerSchemaRef(path, schema);

    final isRemoteReference = _isRemoteRef(schema);

    /// If this sub-schema is a ref within the root schema,
    /// add it to the map of local schema assignments.
    /// Otherwise, call the assigner function and create a new [JsonSchema].
    if (isRemoteReference) {
      _schemaAssignments.add(() => assigner(_getSchemaFromPath(path)));
    } else {
      assigner(_createSubSchema(schema, path));
    }
  }

  // --------------------------------------------------------------------------
  // Internal Property Validators
  // --------------------------------------------------------------------------

  _validateListOfSchema(String key, dynamic value, SchemaAdder schemaAdder) {
    TypeValidators.nonEmptyList(key, value);
    for (int i = 0; i < value.length; i++) {
      _makeSchema('$_path/$key/$i', value[i], (rhs) => schemaAdder(rhs));
    }
  }

  // --------------------------------------------------------------------------
  // Root Schema Property Setters
  // --------------------------------------------------------------------------

  /// Validate, calculate and set the value of the 'allOf' JSON Schema prop.
  _setAllOf(dynamic value) => _validateListOfSchema('allOf', value, (schema) => _allOf.add(schema));

  /// Validate, calculate and set the value of the 'anyOf' JSON Schema prop.
  _setAnyOf(dynamic value) => _validateListOfSchema('anyOf', value, (schema) => _anyOf.add(schema));

  /// Validate, calculate and set the value of the 'const' JSON Schema prop.
  _setConst(dynamic value) {
    _hasConst = true;
    _constValue = value; // Any value is valid for const, even null.
  }

  /// Validate, calculate and set the value of the 'defaultValue' JSON Schema prop.
  _setDefault(dynamic value) => _defaultValue = value;

  /// Validate, calculate and set the value of the 'definitions' JSON Schema prop.
  _setDefinitions(dynamic value) => (TypeValidators.object('definition', value))
      .forEach((k, v) => _makeSchema('$_path/definitions/$k', v, (rhs) => _definitions[k] = rhs));

  /// Validate, calculate and set the value of the 'description' JSON Schema prop.
  _setDescription(dynamic value) => _description = TypeValidators.string('description', value);

  /// Validate, calculate and set the value of the 'enum' JSON Schema prop.
  _setEnum(dynamic value) => _enumValues = TypeValidators.uniqueList('enum', value);

  /// Validate, calculate and set the value of the 'exclusiveMaximum' JSON Schema prop.
  _setExclusiveMaximum(dynamic value) => _exclusiveMaximum = TypeValidators.boolean('exclusiveMaximum', value);

  /// Validate, calculate and set the value of the 'exclusiveMaximum' JSON Schema prop.
  _setExclusiveMaximumV6(dynamic value) => _exclusiveMaximumV6 = TypeValidators.number('exclusiveMaximum', value);

  /// Validate, calculate and set the value of the 'exclusiveMinimum' JSON Schema prop.
  _setExclusiveMinimum(dynamic value) => _exclusiveMinimum = TypeValidators.boolean('exclusiveMinimum', value);

  /// Validate, calculate and set the value of the 'exclusiveMinimum' JSON Schema prop.
  _setExclusiveMinimumV6(dynamic value) => _exclusiveMinimumV6 = TypeValidators.number('exclusiveMinimum', value);

  /// Validate, calculate and set the value of the 'format' JSON Schema prop.
  _setFormat(dynamic value) => _format = TypeValidators.string('format', value);

  /// Validate, calculate and set the value of the 'id' JSON Schema prop.
  _setId(dynamic value) {
    /// First, just add the ref directly, as a fallback, and in case the ID has it's own
    /// unique origin (i.e. http://example1.com vs http://example2.com/)
    _id = TypeValidators.uri('id', value);

    /// If the current schema $id has no scheme.
    if (_id.scheme.isEmpty) {
      /// If the $id has a path and the root has a base, append it to the base.
      if (_inheritedUriBase != null && _id.path != null && _id.path != '/' && _id.path.isNotEmpty) {
        final path = _id.path.startsWith('/') ? _id.path : '/${_id.path}';
        _id = Uri.parse('${_inheritedUriBase.toString()}$path');

        // If the $id has a fragment, append it to the base, or use it alone.
      } else if (_id.fragment != null && _id.fragment.isNotEmpty) {
        _id = Uri.parse('${_inheritedId ?? ''}#${_id.fragment}');
      }
    }

    try {
      _idBase = JsonSchemaUtils.getBaseFromFullUri(_id);
    } catch (e) {
      // ID base can't be set for schemes other than HTTP(S).
      // This is expected behavior.
    }

    /// Add the current schema to the ref map by it's id, so it can be referenced elsewhere.
    _addSchemaToRefMap(_id.toString(), this);
    return _id;
  }

  /// Validate, calculate and set the value of the 'minimum' JSON Schema prop.
  _setMinimum(dynamic value) => _minimum = TypeValidators.number('minimum', value);

  /// Validate, calculate and set the value of the 'maximum' JSON Schema prop.
  _setMaximum(dynamic value) => _maximum = TypeValidators.number('maximum', value);

  /// Validate, calculate and set the value of the 'maxLength' JSON Schema prop.
  _setMaxLength(dynamic value) => _maxLength = TypeValidators.nonNegativeInt('maxLength', value);

  /// Validate, calculate and set the value of the 'minLength' JSON Schema prop.
  _setMinLength(dynamic value) => _minLength = TypeValidators.nonNegativeInt('minLength', value);

  /// Validate, calculate and set the value of the 'multiple' JSON Schema prop.
  _setMultipleOf(dynamic value) => _multipleOf = TypeValidators.nonNegativeNum('multiple', value);

  /// Validate, calculate and set the value of the 'not' JSON Schema prop.
  _setNot(dynamic value) {
    if (value is Map || value is bool && schemaVersion == JsonSchemaVersions.draft6) {
      _makeSchema('$_path/not', value, (rhs) => _notSchema = rhs);
    } else {
      throw FormatExceptions.error('items must be object (or boolean in draft6 and later): $value');
    }
  }

  /// Validate, calculate and set the value of the 'oneOf' JSON Schema prop.
  _setOneOf(dynamic value) => _validateListOfSchema('oneOf', value, (schema) => _oneOf.add(schema));

  /// Validate, calculate and set the value of the 'pattern' JSON Schema prop.
  _setPattern(dynamic value) => _pattern = new RegExp(TypeValidators.string('pattern', value));

  /// Validate, calculate and set the value of the 'propertyNames' JSON Schema prop.
  _setPropertyNames(dynamic value) {
    if (value is Map || value is bool && schemaVersion == JsonSchemaVersions.draft6) {
      _makeSchema('$_path/propertyNames', value, (rhs) => _propertyNamesSchema = rhs);
    } else {
      throw FormatExceptions.error('items must be object (or boolean in draft6 and later): $value');
    }
  }

  /// Validate, calculate and set the value of the '$ref' JSON Schema prop.
  _setRef(dynamic value) {
<<<<<<< HEAD
    print('SET REF');
    print(value);
    _ref = TypeValidators.nonEmptyString(r'$ref', value);
    if (_ref[0] != '#') {
      final refSchemaFuture = createSchemaFromUrl(_ref).then((schema) => _addSchema(_ref, schema));
=======
    _ref = TypeValidators.uri(r'$ref', value);
    final Uri originalRef = Uri.parse(_ref.toString());

    // TODO: add a more advanced check to find out if the $ref is local.
    // Does it have a fragment? Append the base and check if it exists in the _refMap
    // Does it have a path? Append the base and check if it exists in the _refMap
    if (_ref.scheme.isEmpty) {
      /// If the $id has a path and the root has a base, append it to the base.
      if (_inheritedUriBase != null && _ref.path != null && _ref.path != '/' && _ref.path.isNotEmpty) {
        final path = _ref.path.startsWith('/') ? _ref.path : '/${_ref.path}';
        var template = '${_inheritedUriBase.toString()}$path';
        if (_ref.fragment != null && _ref.fragment.isNotEmpty) {
          template += '#${_ref.fragment}';
        }
        _ref = Uri.parse(template);

        // If the $id has a fragment, append it to the base, or use it alone.
      } else if (_ref.fragment != null && _ref.fragment.isNotEmpty) {
        _ref = Uri.parse('${_inheritedUri ?? ''}#${_ref.fragment}');
      }
    }

    if (_ref.scheme.isNotEmpty) {
      // TODO: should we do something if the ref is a fragment?
      final addSchemaFunction = (schema) {
        _addSchemaToRefMap(_ref.toString(), schema);
        return _addSchemaToRefMap(originalRef.toString(), schema);
      };

      final RetrievalOperation refSchemaOperation = () => createSchemaFromUrl(_ref.toString()).then(addSchemaFunction);
>>>>>>> b4e77c74

      /// Always add sub-schema retrieval requests to the [_root], as this is where the promise resolves.
      _root._retrievalRequests.add(new RetrievalRequest()
        ..schemaUri = _ref
        ..retrievalOperation = refSchemaOperation);
    }
  }

  /// Dertermine which schema version to use.
  ///
  /// Note: Uses the user specified version first, then the version set on the schema JSON, then the default.
  static _getSchemaVersion(String userSchemaVersion, dynamic schema) {
    if (userSchemaVersion != null) {
      return TypeValidators.jsonSchemaVersion4Or6(r'$schema', userSchemaVersion);
    } else if (schema is Map && schema[r'$schema'] is String) {
      return TypeValidators.jsonSchemaVersion4Or6(r'$schema', schema[r'$schema']);
    }
    return JsonSchemaVersions.draft6;
  }

  /// Validate, calculate and set the value of the 'title' JSON Schema prop.
  _setTitle(dynamic value) => _title = TypeValidators.string('title', value);

  /// Validate, calculate and set the value of the 'type' JSON Schema prop.
  _setType(dynamic value) => _schemaTypeList = TypeValidators.schemaTypeList('type', value);

  // --------------------------------------------------------------------------
  // Schema List Item Related Property Setters
  // --------------------------------------------------------------------------

  /// Validate, calculate and set items of the 'pattern' JSON Schema prop that are also [JsonSchema]s.
  _setItems(dynamic value) {
    if (value is Map || value is bool && schemaVersion == JsonSchemaVersions.draft6) {
      _makeSchema('$_path/items', value, (rhs) => _items = rhs);
    } else if (value is List) {
      int index = 0;
      _itemsList = new List(value.length);
      for (int i = 0; i < value.length; i++) {
        _makeSchema('$_path/items/${index++}', value[i], (rhs) => _itemsList[i] = rhs);
      }
    } else {
      throw FormatExceptions.error('items must be object or array (or boolean in draft6 and later): $value');
    }
  }

  /// Validate, calculate and set the value of the 'additionalItems' JSON Schema prop.
  _setAdditionalItems(dynamic value) {
    if (value is bool) {
      _additionalItems = value;
    } else if (value is Map) {
      _makeSchema('$_path/additionalItems', value, (rhs) => _additionalItems = rhs);
    } else {
      throw FormatExceptions.error('additionalItems must be boolean or object: $value');
    }
  }

  /// Validate, calculate and set the value of the 'contains' JSON Schema prop.
  _setContains(dynamic value) => _makeSchema('$_path/contains', value, (rhs) => _contains = rhs);

  /// Validate, calculate and set the value of the 'maxItems' JSON Schema prop.
  _setMaxItems(dynamic value) => _maxItems = TypeValidators.nonNegativeInt('maxItems', value);

  /// Validate, calculate and set the value of the 'minItems' JSON Schema prop.
  _setMinItems(dynamic value) => _minItems = TypeValidators.nonNegativeInt('minItems', value);

  /// Validate, calculate and set the value of the 'uniqueItems' JSON Schema prop.
  _setUniqueItems(dynamic value) => _uniqueItems = TypeValidators.boolean('uniqueItems', value);

  // --------------------------------------------------------------------------
  // Schema Sub-Property Related Property Setters
  // --------------------------------------------------------------------------

  /// Validate, calculate and set sub-items or properties of the schema that are also [JsonSchema]s.
  _setProperties(dynamic value) => (TypeValidators.object('properties', value)).forEach((property, subSchema) =>
      _makeSchema('$_path/properties/$property', subSchema, (rhs) => _properties[property] = rhs));

  /// Validate, calculate and set the value of the 'additionalProperties' JSON Schema prop.
  _setAdditionalProperties(dynamic value) {
    if (value is bool) {
      _additionalProperties = value;
    } else if (value is Map) {
      _makeSchema('$_path/additionalProperties', value, (rhs) => _additionalPropertiesSchema = rhs);
    } else {
      throw FormatExceptions.error('additionalProperties must be a bool or valid schema object: $value');
    }
  }

  /// Validate, calculate and set the value of the 'dependencies' JSON Schema prop.
  _setDependencies(dynamic value) => (TypeValidators.object('dependencies', value)).forEach((k, v) {
        if (v is Map || v is bool && schemaVersion == JsonSchemaVersions.draft6) {
          _makeSchema('$_path/dependencies/$k', v, (rhs) => _schemaDependencies[k] = rhs);
        } else if (v is List) {
          // Dependencies must have contents in draft4, but can be empty in draft6 and later
          if (schemaVersion == JsonSchemaVersions.draft4) {
            if (v.length == 0) throw FormatExceptions.error('property dependencies must be non-empty array');
          }

          final Set uniqueDeps = new Set();
          v.forEach((propDep) {
            if (propDep is! String) throw FormatExceptions.string('propertyDependency', v);

            if (uniqueDeps.contains(propDep)) throw FormatExceptions.error('property dependencies must be unique: $v');

            _propertyDependencies.putIfAbsent(k, () => []).add(propDep);
            uniqueDeps.add(propDep);
          });
        } else {
          throw FormatExceptions
              .error('dependency values must be object or array (or boolean in draft6 and later): $v');
        }
      });

  /// Validate, calculate and set the value of the 'maxProperties' JSON Schema prop.
  _setMaxProperties(dynamic value) => _maxProperties = TypeValidators.nonNegativeInt('maxProperties', value);

  /// Validate, calculate and set the value of the 'minProperties' JSON Schema prop.
  _setMinProperties(dynamic value) => _minProperties = TypeValidators.nonNegativeInt('minProperties', value);

  /// Validate, calculate and set the value of the 'patternProperties' JSON Schema prop.
  _setPatternProperties(dynamic value) => (TypeValidators.object('patternProperties', value)).forEach(
      (k, v) => _makeSchema('$_path/patternProperties/$k', v, (rhs) => _patternProperties[new RegExp(k)] = rhs));

  /// Validate, calculate and set the value of the 'required' JSON Schema prop.
  _setRequired(dynamic value) => _requiredProperties = TypeValidators.nonEmptyList('required', value);

  /// Validate, calculate and set the value of the 'required' JSON Schema prop.
  _setRequiredV6(dynamic value) => _requiredProperties = TypeValidators.list('required', value);
}<|MERGE_RESOLUTION|>--- conflicted
+++ resolved
@@ -64,34 +64,28 @@
 /// the schema itself is done on construction. Any errors in the schema
 /// result in a FormatException being thrown.
 class JsonSchema {
-<<<<<<< HEAD
-  JsonSchema._fromMap(this._root, this._schemaMap, this._path) {
+  JsonSchema._fromMap(this._root, this._schemaMap, this._path, {JsonSchema parent, Map<String, dynamic> providedRefs}) {
     this._isSync = _root._isSync;
-=======
-  JsonSchema._fromMap(this._root, this._schemaMap, this._path, {JsonSchema parent}) {
+    this._providedRefMap = providedRefs ?? {};
     this._parent = parent;
->>>>>>> b4e77c74
     _initialize();
     _addSchemaToRefMap(path, this);
   }
 
-<<<<<<< HEAD
-  JsonSchema._fromRootMap(this._schemaMap, {Map<String, Map> providedRefs, bool isSync = false}) {
+  JsonSchema._fromBool(this._root, this._schemaBool, this._path,
+      {bool isSync = false, JsonSchema parent, Map<String, Map> providedRefs}) {
     this._isSync = isSync;
     this._providedRefMap = providedRefs ?? {};
-=======
-  JsonSchema._fromBool(this._root, this._schemaBool, this._path, {JsonSchema parent}) {
     this._parent = parent;
->>>>>>> b4e77c74
     _initialize();
     _addSchemaToRefMap(path, this);
   }
 
-  JsonSchema._fromRootMap(this._schemaMap, String schemaVersion, {Uri fetchedFromUri}) {
+  JsonSchema._fromRootMap(this._schemaMap, String schemaVersion, {Uri fetchedFromUri, bool isSync = false}) {
     _initialize(schemaVersion: schemaVersion, fetchedFromUri: fetchedFromUri);
   }
 
-  JsonSchema._fromRootBool(this._schemaBool, String schemaVersion, {Uri fetchedFromUri}) {
+  JsonSchema._fromRootBool(this._schemaBool, String schemaVersion, {Uri fetchedFromUri, bool isSync = false}) {
     _initialize(schemaVersion: schemaVersion, fetchedFromUri: fetchedFromUri);
   }
 
@@ -122,15 +116,15 @@
 
   /// Create a schema from a [Map].
   ///
-  /// This method is syncronous, and supports reading all ref'd schema from a 
-  /// [Map<String, JsonSchema>] for items, properties, and sub-properties of the root 
+  /// This method is syncronous, and supports reading all ref'd schema from a
+  /// [Map<String, JsonSchema>] for items, properties, and sub-properties of the root
   /// schema. If you want to create a [JsonSchema] without having to fetch ref'd schemas up
   /// front, and use [createSchemaWithProvidedRefs] instead.
   ///
-  /// Typically the supplied [data] is result of [JSON.decode] on a JSON [String], and 
+  /// Typically the supplied [data] is result of [JSON.decode] on a JSON [String], and
   /// the values on [providedRefs] are generated with more calls to [createSchemaWithProvidedRefs].
-  static JsonSchema createSchemaWithProvidedRefs(Map data, Map<String, JsonSchema> providedRefs) {
-    return new JsonSchema._fromRootMap(data, isSync: true);
+  static JsonSchema createSchemaWithProvidedRefs(Map data, String schemaVersion, Map<String, JsonSchema> providedRefs) {
+    return new JsonSchema._fromRootMap(data, schemaVersion, isSync: true);
   }
 
   /// Create a schema from a URL.
@@ -171,9 +165,7 @@
       _schemaAssignments = _root._schemaAssignments;
     }
 
-    if (_isSync) {
-
-    } else {
+    if (_isSync) {} else {
       _validateSchemaAsync();
     }
   }
@@ -232,10 +224,6 @@
     // Check all _schemaAssignments for
     if (_root == this) {
       _schemaAssignments.forEach((assignment) => assignment());
-<<<<<<< HEAD
-      print('RETRIEVAL REQUESTS!');
-      print(_retrievalRequests);
-=======
 
       // filter out requests that can be resolved locally.
       final List<RetrievalRequest> requestsToRemove = [];
@@ -253,7 +241,6 @@
       }
       requestsToRemove.forEach((request) => _retrievalRequests.remove(request));
 
->>>>>>> b4e77c74
       if (_retrievalRequests.isNotEmpty) {
         Future
             .wait(_retrievalRequests.map((r) => r.retrievalOperation()))
@@ -269,7 +256,7 @@
   /// Check for refs that need to be fetched, fetch them, and return the final [JsonSchema].
   JsonSchema _resolveAllPathsSync() {
     if (_root == this) {
-      return _root._resolvePath('#');
+      return _root._getSchemaFromPath('#');
     }
     return null;
   }
@@ -293,7 +280,7 @@
   JsonSchema _validateSchemaSync() {
     // _logger.info('Validating schema $_path'); TODO: re-add logger
 
-    if (_isRemoteRef(_path, _schemaMap)) {
+    if (_isRemoteRef(_path)) {
       // _logger.info('Top level schema is ref: $_schemaRefs'); TODO: re-add logger
     }
 
@@ -304,20 +291,10 @@
   }
 
   /// Given a path, find the ref'd [JsonSchema] from the map.
-<<<<<<< HEAD
-  JsonSchema _resolvePath(String original) {
-    print('RESOLVE PATH');
-    final String path = endPath(original);
-    final JsonSchema result = _refMap[path];
-    print(original);
-    print(path);
-    print(result);
-=======
   JsonSchema _getSchemaFromPath(String original) {
     final String path = endPath(original);
     final JsonSchema result = _refMap[path];
 
->>>>>>> b4e77c74
     if (result == null) {
       final schema = _freeFormMap[path];
       if (schema is! Map) throw FormatExceptions.schema('free-form property $original at $path', schema);
@@ -529,16 +506,11 @@
   /// Completer that fires when [this] [JsonSchema] has finished building.
   Completer _thisCompleter = new Completer();
 
-<<<<<<< HEAD
   bool _isSync = false;
   Map<String, JsonSchema> _providedRefMap = {};
 
-  /// Map to allow getters to be accessed by String key.
-  static Map<String, SchemaPropertySetter> _accessMap = {
-=======
   /// Shared keywords across all versions of JSON Schema.
   static Map<String, SchemaPropertySetter> _baseAccessMap = {
->>>>>>> b4e77c74
     // Root Schema Properties
     'allOf': (JsonSchema s, dynamic v) => s._setAllOf(v),
     'anyOf': (JsonSchema s, dynamic v) => s._setAnyOf(v),
@@ -1072,13 +1044,6 @@
 
   /// Validate, calculate and set the value of the '$ref' JSON Schema prop.
   _setRef(dynamic value) {
-<<<<<<< HEAD
-    print('SET REF');
-    print(value);
-    _ref = TypeValidators.nonEmptyString(r'$ref', value);
-    if (_ref[0] != '#') {
-      final refSchemaFuture = createSchemaFromUrl(_ref).then((schema) => _addSchema(_ref, schema));
-=======
     _ref = TypeValidators.uri(r'$ref', value);
     final Uri originalRef = Uri.parse(_ref.toString());
 
@@ -1109,7 +1074,6 @@
       };
 
       final RetrievalOperation refSchemaOperation = () => createSchemaFromUrl(_ref.toString()).then(addSchemaFunction);
->>>>>>> b4e77c74
 
       /// Always add sub-schema retrieval requests to the [_root], as this is where the promise resolves.
       _root._retrievalRequests.add(new RetrievalRequest()
