--- conflicted
+++ resolved
@@ -337,15 +337,7 @@
 
           // Resolve sub schema of fetched schema if a fragment was included.
           if (resolvedSuccessfully && schemaUri.fragment != null && schemaUri.fragment.isNotEmpty) {
-<<<<<<< HEAD
-            try {
-              localSchema.resolvePath(Uri.parse('#${schemaUri.fragment}'));
-            } catch (e) {
-              throw ArgumentError('Unable to resolve \$ref "${schemaUri}"');
-            }
-=======
             localSchema.resolvePath(Uri.parse('#${schemaUri.fragment}'));
->>>>>>> 78cd1372
           }
         }
 
@@ -1320,10 +1312,12 @@
   /// Map of sub-properties' and references' [JsonSchema]s by path.
   ///
   /// Note: This is useful for drawing dependency graphs, etc, but should not be used for general
-  /// validation or traversal. Use [resolvePath] to get the [JsonSchema] at any path, instead.
+  /// validation or traversal. Use [endPath] to get the absolute [String] path and [resolvePath]
+  /// to get the [JsonSchema] at any path, instead.
   @Deprecated('''
     Note: This information is useful for drawing dependency graphs, etc, but should not be used for general
-    validation or traversal. Use [resolvePath] to get the [JsonSchema] at any path, instead.
+    validation or traversal. Use [endPath] to get the absolute [String] path and [resolvePath]
+    to get the [JsonSchema] at any path, instead.
   ''')
   Map<String, JsonSchema> get refMap => _refMap;
 
