// Copyright 2013-2018 Workiva Inc.
//
// Licensed under the Boost Software License (the "License");
// you may not use this file except in compliance with the License.
// You may obtain a copy of the License at
//
//     http://www.boost.org/LICENSE_1_0.txt
//
// Unless required by applicable law or agreed to in writing, software
// distributed under the License is distributed on an "AS IS" BASIS,
// WITHOUT WARRANTIES OR CONDITIONS OF ANY KIND, either express or implied.
// See the License for the specific language governing permissions and
// limitations under the License.
//
// This software or document includes material copied from or derived
// from JSON-Schema-Test-Suite (https://github.com/json-schema-org/JSON-Schema-Test-Suite),
// Copyright (c) 2012 Julian Berman, which is licensed under the following terms:
//
//     Copyright (c) 2012 Julian Berman
//
//     Permission is hereby granted, free of charge, to any person obtaining a copy
//     of this software and associated documentation files (the "Software"), to deal
//     in the Software without restriction, including without limitation the rights
//     to use, copy, modify, merge, publish, distribute, sublicense, and/or sell
//     copies of the Software, and to permit persons to whom the Software is
//     furnished to do so, subject to the following conditions:
//
//     The above copyright notice and this permission notice shall be included in
//     all copies or substantial portions of the Software.
//
//     THE SOFTWARE IS PROVIDED "AS IS", WITHOUT WARRANTY OF ANY KIND, EXPRESS OR
//     IMPLIED, INCLUDING BUT NOT LIMITED TO THE WARRANTIES OF MERCHANTABILITY,
//     FITNESS FOR A PARTICULAR PURPOSE AND NONINFRINGEMENT. IN NO EVENT SHALL THE
//     AUTHORS OR COPYRIGHT HOLDERS BE LIABLE FOR ANY CLAIM, DAMAGES OR OTHER
//     LIABILITY, WHETHER IN AN ACTION OF CONTRACT, TORT OR OTHERWISE, ARISING FROM,
//     OUT OF OR IN CONNECTION WITH THE SOFTWARE OR THE USE OR OTHER DEALINGS IN
//     THE SOFTWARE.

import 'dart:async';
import 'dart:convert';

import 'package:collection/collection.dart';
import 'package:path/path.dart' as path_lib;

import 'package:json_schema/src/json_schema/constants.dart';
import 'package:json_schema/src/json_schema/format_exceptions.dart';
import 'package:json_schema/src/json_schema/global_platform_functions.dart';
import 'package:json_schema/src/json_schema/schema_type.dart';
import 'package:json_schema/src/json_schema/type_validators.dart';
import 'package:json_schema/src/json_schema/utils.dart';
import 'package:json_schema/src/json_schema/validator.dart';
import 'package:json_schema/src/json_schema/typedefs.dart';

typedef SchemaPropertySetter = dynamic Function(JsonSchema s, dynamic value);
typedef SchemaAssigner = Function(JsonSchema s);
typedef SchemaAdder = Function(JsonSchema s);
typedef AsyncRetrievalOperation = Future<JsonSchema> Function();
typedef SyncRetrievalOperation = JsonSchema Function();

class RetrievalRequest {
  Uri schemaUri;
  AsyncRetrievalOperation asyncRetrievalOperation;
  SyncRetrievalOperation syncRetrievalOperation;
}

/// Constructed with a json schema, either as string or Map. Validation of
/// the schema itself is done on construction. Any errors in the schema
/// result in a FormatException being thrown.
class JsonSchema {
  JsonSchema._fromMap(this._root, this._schemaMap, this._path, {JsonSchema parent}) {
    this._parent = parent;
    _initialize();
    _addSchemaToRefMap(path, this);
  }

  JsonSchema._fromBool(this._root, this._schemaBool, this._path, {JsonSchema parent}) {
    this._parent = parent;
    _initialize();
    _addSchemaToRefMap(path, this);
  }

  JsonSchema._fromRootMap(this._schemaMap, SchemaVersion schemaVersion,
      {Uri fetchedFromUri, bool isSync = false, RefProvider refProvider, RefProviderAsync refProviderAsync}) {
    _initialize(
        schemaVersion: schemaVersion,
        fetchedFromUri: fetchedFromUri,
        isSync: isSync,
        refProvider: refProvider,
        refProviderAsync: refProviderAsync);
  }

  JsonSchema._fromRootBool(this._schemaBool, SchemaVersion schemaVersion,
      {Uri fetchedFromUri, bool isSync = false, RefProvider refProvider, RefProviderAsync refProviderAsync}) {
    _initialize(
        schemaVersion: schemaVersion,
        fetchedFromUri: fetchedFromUri,
        isSync: isSync,
        refProvider: refProvider,
        refProviderAsync: refProviderAsync);
  }

  /// Create a schema from a JSON [data].
  ///
  /// This method is asynchronous to support automatic fetching of sub-[JsonSchema]s for items,
  /// properties, and sub-properties of the root schema.
  ///
  /// If you want to create a [JsonSchema] synchronously, use [createSchema]. Note that for
  /// [createSchema] remote reference fetching is not supported.
  ///
  /// The [schema] can either be a decoded JSON object (Only [Map] or [bool] per the spec),
  /// or alternatively, a [String] may be passed in and JSON decoding will be handled automatically.
  static Future<JsonSchema> createSchemaAsync(dynamic schema,
      {SchemaVersion schemaVersion, Uri fetchedFromUri, RefProviderAsync refProvider}) {
    // Default to assuming the schema is already a decoded, primitive dart object.
    dynamic data = schema;

    /// JSON Schemas must be [bool]s or [Map]s, so if we encounter a [String], we're looking at encoded JSON.
    /// https://json-schema.org/latest/json-schema-core.html#rfc.section.4.3.1
    if (schema is String) {
      try {
        data = json.decode(schema);
      } catch (e) {
        throw ArgumentError('String data provided to createSchemaAsync is not valid JSON.');
      }
    }

    /// Set the Schema version before doing anything else, since almost everything depends on it.
    final version = _getSchemaVersion(schemaVersion, data);

    if (data is Map) {
      return JsonSchema._fromRootMap(data, schemaVersion, fetchedFromUri: fetchedFromUri, refProviderAsync: refProvider)
          ._thisCompleter
          .future;

      // Boolean schemas are only supported in draft 6 and later.
    } else if (data is bool && version == SchemaVersion.draft6) {
      return JsonSchema._fromRootBool(data, schemaVersion,
              fetchedFromUri: fetchedFromUri, refProviderAsync: refProvider)
          ._thisCompleter
          .future;
    }
    throw ArgumentError(
        'Data provided to createSchemaAsync is not valid: Data must be, or parse to a Map (or bool in draft6 or later). | $data');
  }

  /// Create a schema from JSON [data].
  ///
  /// This method is synchronous, and doesn't support fetching of remote references, properties, and sub-properties of the
  /// schema. If you need remote reference support use [createSchemaAsync].
  ///
  /// The [schema] can either be a decoded JSON object (Only [Map] or [bool] per the spec),
  /// or alternatively, a [String] may be passed in and JSON decoding will be handled automatically.
  static JsonSchema createSchema(dynamic schema,
      {SchemaVersion schemaVersion, Uri fetchedFromUri, RefProvider refProvider}) {
    // Default to assuming the schema is already a decoded, primitive dart object.
    dynamic data = schema;

    /// JSON Schemas must be [bool]s or [Map]s, so if we encounter a [String], we're looking at encoded JSON.
    /// https://json-schema.org/latest/json-schema-core.html#rfc.section.4.3.1
    if (schema is String) {
      try {
        data = json.decode(schema);
      } catch (e) {
        throw ArgumentError('String data provided to createSchema is not valid JSON.');
      }
    }

    /// Set the Schema version before doing anything else, since almost everything depends on it.
    final version = _getSchemaVersion(schemaVersion, data);

    if (data is Map) {
      return JsonSchema._fromRootMap(data, schemaVersion,
              fetchedFromUri: fetchedFromUri, isSync: true, refProvider: refProvider)
          .resolvePath('#');

      // Boolean schemas are only supported in draft 6 and later.
    } else if (data is bool && version == SchemaVersion.draft6) {
      return JsonSchema._fromRootBool(data, schemaVersion,
              fetchedFromUri: fetchedFromUri, isSync: true, refProvider: refProvider)
          .resolvePath('#');
    }
<<<<<<< HEAD
    throw new ArgumentError(
        'Data provided to createSchema is not valid: Data must be, or parse to a Map (or bool in draft6 or later). | $data');
=======
    throw ArgumentError(
        'Data provided to createSchemaAsync is not valid: Data must be, or parse to a Map (or bool in draft6 or later). | $data');
>>>>>>> 51b3c51c
  }

  /// Create a schema from a URL.
  ///
  /// This method is asyncronous to support automatic fetching of sub-[JsonSchema]s for items,
  /// properties, and sub-properties of the root schema.
  static Future<JsonSchema> createSchemaFromUrl(String schemaUrl, {SchemaVersion schemaVersion}) {
    if (globalCreateJsonSchemaFromUrl == null) {
      throw StateError('no globalCreateJsonSchemaFromUrl defined!');
    }
    return globalCreateJsonSchemaFromUrl(schemaUrl, schemaVersion: schemaVersion);
  }

  /// Construct and validate a JsonSchema.
  _initialize({
    SchemaVersion schemaVersion,
    Uri fetchedFromUri,
    bool isSync = false,
    RefProvider refProvider,
    RefProviderAsync refProviderAsync,
  }) {
    if (_root == null) {
      /// Set the Schema version before doing anything else, since almost everything depends on it.
      final version = _getSchemaVersion(schemaVersion, this._schemaMap);

      _root = this;
      _isSync = isSync;
      _refProvider = refProvider;
      _refProviderAsync = refProviderAsync;
      _schemaVersion = version;
      _fetchedFromUri = fetchedFromUri;
      try {
        _fetchedFromUriBase = JsonSchemaUtils.getBaseFromFullUri(_fetchedFromUri);
      } catch (e) {
        // ID base can't be set for schemes other than HTTP(S).
        // This is expected behavior.
      }
      _path = '#';
<<<<<<< HEAD
      _addSchemaToRefMap(_path, this);
      _thisCompleter = new Completer<JsonSchema>();
=======
      _addSchemaToRefMap('#', this);
      _thisCompleter = Completer<JsonSchema>();
>>>>>>> 51b3c51c
    } else {
      _isSync = _root._isSync;
      _refProvider = _root._refProvider;
      _refProviderAsync = _root._refProviderAsync;
      _schemaVersion = _root.schemaVersion;
      _schemaRefs = _root._schemaRefs;
      _refMap = _root._refMap;
      _freeFormMap = _root._freeFormMap;
      _thisCompleter = _root._thisCompleter;
      _schemaAssignments = _root._schemaAssignments;
    }

    if (_root._isSync) {
      _validateSchemaSync();
      if (_root == this) {
        _thisCompleter.complete(this);
      }
    } else {
      _validateSchemaAsync();
    }
  }

  /// Calculate, validate and set all properties defined in the JSON Schema spec.
  ///
  /// Doesn't validate interdependent properties. See [_validateInterdependentProperties]
  void _validateAndSetIndividualProperties() {
    var accessMap;
    // Set the access map based on features used in the currently set version.
    if (_root.schemaVersion == SchemaVersion.draft4) {
      accessMap = _accessMapV4;
    } else {
      accessMap = _accessMapV6;
    }

    // Iterate over all string keys of the root JSON Schema Map. Calculate, validate and
    // set all properties according to spec.
    _schemaMap.forEach((k, v) {
      /// Get the _set<X> method from the [accessMap] based on the [Map] string key.
      final SchemaPropertySetter accessor = accessMap[k];
      if (accessor != null) {
        accessor(this, v);
      } else {
        // Attempt to create a schema out of the property and register the ref, but don't error if it's not a valid schema.
        _createOrRetrieveSchema('$_path/$k', v, (rhs) {
          // Re-parse the path string for proper Uri encoding.
          final String refPath = Uri.parse(rhs.path).toString();
          return _refMap[refPath] = rhs;
        }, mustBeValid: false);
        // Add the prop to the free form map just in case.
        _freeFormMap[path_lib.join(_path, JsonSchemaUtils.normalizePath(k))] = v;
      }
    });
  }

  void _validateInterdependentProperties() {
    // Check that a minimum is set if both exclusiveMinimum and minimum properties are set.
    if (_exclusiveMinimum != null && _minimum == null)
      throw FormatExceptions.error('exclusiveMinimum requires minimum');

    // Check that a minimum is set if both exclusiveMaximum and maximum properties are set.
    if (_exclusiveMaximum != null && _maximum == null)
      throw FormatExceptions.error('exclusiveMaximum requires maximum');
  }

  /// Validate, calculate and set all properties on the [JsonSchema], included properties
  /// that have interdependencies.
  void _validateAndSetAllProperties() {
    _validateAndSetIndividualProperties();

    // Interdependent properties were removed in draft6.
    if (schemaVersion == SchemaVersion.draft4) {
      _validateInterdependentProperties();
    }
  }

  void _baseResolvePaths() {
    if (_root == this) {
      // Validate refs in localRefs.
      for (Uri localRef in _localRefs) {
        _getSchemaFromPath(localRef.toString());
      }

      // Filter out requests that can be resolved locally.
      final List<RetrievalRequest> requestsToRemove = [];
      for (final retrievalRequest in _retrievalRequests) {
        // Optimistically assume resolution successful, and switch to false on errors.
        bool resolvedSuccessfully = true;
        JsonSchema localSchema;
        final Uri schemaUri = retrievalRequest.schemaUri;

        // Attempt to resolve schema if it does not exist within ref map already.
        if (_refMap[schemaUri.toString()] == null) {
          Uri baseUri;
          String baseUriWithEmptyFragment;
          if (schemaUri.scheme.isNotEmpty) {
            baseUri = schemaUri.removeFragment();
            baseUriWithEmptyFragment = '$baseUri#';
          }

          // Check if the ref base is the same as in the inherited base.
          if (baseUri == _inheritedUri && schemaUri.hasFragment) {
            localSchema = _root;
          } else if (baseUriWithEmptyFragment != null && _refMap[baseUriWithEmptyFragment] != null) {
            // If we already have the ref'd schema in the _refMap.
            localSchema = _refMap[baseUriWithEmptyFragment];
          } else if (baseUriWithEmptyFragment != null && SchemaVersion.fromString(baseUriWithEmptyFragment) != null) {
            // If the referenced URI is or within versioned schema spec.
            localSchema = JsonSchema.createSchema(getJsonSchemaDefinitionByRef(baseUriWithEmptyFragment));
            _addSchemaToRefMap(baseUriWithEmptyFragment, localSchema);
          } else {
            // The remote ref needs to be resolved if the above checks failed.
            resolvedSuccessfully = false;
          }

          // Resolve sub schema of fetched schema if a fragment was included.
          if (resolvedSuccessfully && schemaUri.fragment != null && schemaUri.fragment.isNotEmpty) {
            try {
              final JsonSchema localSubSchema = localSchema.resolvePath('#${schemaUri.fragment}');
              _addSchemaToRefMap(retrievalRequest.schemaUri.toString(), localSubSchema);
            } catch (e) {
              // If we couldn't resolve the path locally, it just means we need to make a request after all.
              resolvedSuccessfully = false;
            }
          }
        }

        if (resolvedSuccessfully) {
          requestsToRemove.add(retrievalRequest);
        }
      }
      requestsToRemove.forEach((request) => _retrievalRequests.remove(request));
    }
  }

  /// Check for refs that need to be fetched, fetch them, and return the final [JsonSchema].
  void _resolveAllPathsAsync() async {
    if (_root == this) {
      if (_retrievalRequests.isNotEmpty) {
        await Future.wait(_retrievalRequests.map((r) => r.asyncRetrievalOperation()));
      }

      _schemaAssignments.forEach((assignment) => assignment());
      _thisCompleter.complete(_getSchemaFromPath('#'));

      // _logger.info('Marked $_path complete'); TODO: re-add logger
    }
  }

  /// Check for refs that need to be fetched, fetch them, and return the final [JsonSchema].
  void _resolveAllPathsSync() {
    if (_root == this) {
      // If a ref provider is specified, use it and remove the corresponding retrieval request if
      // the provider returns a result.
      if (_refProvider != null) {
        final completedRequests = [];
        _retrievalRequests.forEach((r) {
          if (r.syncRetrievalOperation != null) {
            final schema = r.syncRetrievalOperation();
            schema != null ? completedRequests.add(r) : null;
          }
        });
        completedRequests.forEach((c) => _retrievalRequests.remove(c));
      }

      _schemaAssignments.forEach((assignment) => assignment());

      // Throw an error if there are any remaining retrieval requests the ref provider couldn't resolve.
      if (_retrievalRequests.isNotEmpty) {
        throw FormatExceptions.error(
            'When resolving schemas synchronously, all remote refs must be resolvable via a RefProvider. Found ${_retrievalRequests.length} unresolvable request(s): ${_retrievalRequests.map((r) => r.schemaUri).join(',')}');
      }
    }
  }

  void _validateSchemaBase() {
    // _logger.info('Validating schema $_path'); TODO: re-add logger

    _registerSchemaRef(_path, _schemaMap);

    if (_isRemoteRef(_schemaMap)) {
      // _logger.info('Top level schema is ref: $_schemaRefs'); TODO: re-add logger
    }

    _validateAndSetAllProperties();
  }

  /// Validate that a given [JsonSchema] conforms to the official JSON Schema spec.
  void _validateSchemaAsync() {
    _validateSchemaBase();
    _baseResolvePaths();
    _resolveAllPathsAsync();

    // _logger.info('Completed Validating schema $_path'); TODO: re-add logger
  }

  /// Validate that a given [JsonSchema] conforms to the official JSON Schema spec.
  void _validateSchemaSync() {
    _validateSchemaBase();
    _baseResolvePaths();
    _resolveAllPathsSync();

    // _logger.info('Completed Validating schema $_path'); TODO: re-add logger
  }

  /// Given a path, find the ref'd [JsonSchema] from the map.
  JsonSchema _getSchemaFromPath(String original) {
    final String path = endPath(original);
    JsonSchema result = _refMap[path];

    if (result == null) {
      final schema = _freeFormMap[path];
      if (schema is! Map) throw FormatExceptions.schema('free-form property $original at $path', schema);
      return JsonSchema._fromMap(_root, schema, path);
    }

    // Follow the refs until a schema without a ref is reached.
    final Set<String> _refsEncountered = Set<String>();
    while (result.ref != null) {
      if (!_refsEncountered.add(result.ref.toString())) {
        throw FormatExceptions.error('Encountered ref cycle at ${result.ref}');
      }

      assert(endPath(result.ref.toString()) == result.ref.toString());
      result = _refMap[result.ref.toString()];
    }

    return result;
  }

  /// Create a sub-schema inside the root, using either a directly nested schema, or a definition.
  JsonSchema _createSubSchema(dynamic schemaDefinition, String path) {
    assert(!_schemaRefs.containsKey(path));
    assert(!_refMap.containsKey(path));

    if (schemaDefinition is Map) {
      return JsonSchema._fromMap(_root, schemaDefinition, path, parent: this);

      // Boolean schemas are only supported in draft 6 and later.
    } else if (schemaDefinition is bool && schemaVersion == SchemaVersion.draft6) {
      return JsonSchema._fromBool(_root, schemaDefinition, path, parent: this);
    }
    throw ArgumentError(
        'Data provided to createSubSchema is not valid: Must be a Map (or bool in draft6 or later). | ${schemaDefinition}');
  }

  // --------------------------------------------------------------------------
  // Root Schema Fields
  // --------------------------------------------------------------------------

  /// The root [JsonSchema] for this [JsonSchema].
  JsonSchema _root;

  /// The parent [JsonSchema] for this [JsonSchema].
  JsonSchema _parent;

  /// JSON of the [JsonSchema] as a [Map]. Only this value or [_schemaBool] should be set, not both.
  Map<String, dynamic> _schemaMap = {};

  /// JSON of the [JsonSchema] as a [bool]. Only this value or [_schemaMap] should be set, not both.
  bool _schemaBool;

  /// JSON Schema version string.
  SchemaVersion _schemaVersion;

  /// Remote [Uri] the [JsonSchema] was fetched from, if any.
  Uri _fetchedFromUri;

  /// Base of the remote [Uri] the [JsonSchema] was fetched from, if any.
  Uri _fetchedFromUriBase;

  /// A [List<JsonSchema>] which the value must conform to all of.
  List<JsonSchema> _allOf = [];

  /// A [List<JsonSchema>] which the value must conform to at least one of.
  List<JsonSchema> _anyOf = [];

  /// Whether or not const is set, we need this since const can be null and valid.
  bool _hasConst = false;

  /// A value which the [JsonSchema] instance must exactly conform to.
  dynamic _constValue;

  /// Default value of the [JsonSchema].
  dynamic _defaultValue;

  /// Included [JsonSchema] definitions.
  Map<String, JsonSchema> _definitions = {};

  /// Description of the [JsonSchema].
  String _description;

  /// Possible values of the [JsonSchema].
  List _enumValues = [];

  /// Example values for the given schema.
  List _examples = [];

  /// Whether the maximum of the [JsonSchema] is exclusive.
  bool _exclusiveMaximum;

  /// Whether the maximum of the [JsonSchema] is exclusive.
  num _exclusiveMaximumV6;

  /// Whether the minumum of the [JsonSchema] is exclusive.
  bool _exclusiveMinimum;

  /// Whether the minumum of the [JsonSchema] is exclusive.
  num _exclusiveMinimumV6;

  /// Pre-defined format (i.e. date-time, email, etc) of the [JsonSchema] value.
  String _format;

  /// ID of the [JsonSchema].
  Uri _id;

  /// Base URI of the ID. All sub-schemas are resolved against this
  Uri _idBase;

  /// Maximum value of the [JsonSchema] value.
  num _maximum;

  /// Minimum value of the [JsonSchema] value.
  num _minimum;

  /// Maximum value of the [JsonSchema] value.
  int _maxLength;

  /// Minimum length of the [JsonSchema] value.
  int _minLength;

  /// The number which the value of the [JsonSchema] must be a multiple of.
  num _multipleOf;

  /// A [JsonSchema] which the value must NOT be.
  JsonSchema _notSchema;

  /// A [List<JsonSchema>] which the value must conform to at least one of.
  List<JsonSchema> _oneOf = [];

  /// The regular expression the [JsonSchema] value must conform to.
  RegExp _pattern;

  /// Ref to the URI of the [JsonSchema].
  Uri _ref;

  /// The path of the [JsonSchema] within the root [JsonSchema].
  String _path;

  /// Title of the [JsonSchema].
  String _title;

  /// List of allowable types for the [JsonSchema].
  List<SchemaType> _typeList;

  // --------------------------------------------------------------------------
  // Schema List Item Related Fields
  // --------------------------------------------------------------------------

  /// [JsonSchema] definition used to validate items of this schema.
  JsonSchema _items;

  /// List of [JsonSchema] used to validate items of this schema.
  List<JsonSchema> _itemsList;

  /// Whether additional items are allowed.
  bool _additionalItemsBool;

  /// [JsonSchema] additionalItems should conform to.
  JsonSchema _additionalItemsSchema;

  /// [JsonSchema] definition that at least one item must match to be valid.
  JsonSchema _contains;

  /// Maimum number of items allowed.
  int _maxItems;

  /// Maimum number of items allowed.
  int _minItems;

  /// Whether the items in the list must be unique.
  bool _uniqueItems = false;

  // --------------------------------------------------------------------------
  // Schema Sub-Property Related Fields
  // --------------------------------------------------------------------------

  /// Map of [JsonSchema]s by property key.
  Map<String, JsonSchema> _properties = {};

  /// [JsonSchema] that property names must conform to.
  JsonSchema _propertyNamesSchema;

  /// Whether additional properties, other than those specified, are allowed.
  bool _additionalProperties;

  /// [JsonSchema] that additional properties must conform to.
  JsonSchema _additionalPropertiesSchema;

  Map<String, List<String>> _propertyDependencies = {};

  Map<String, JsonSchema> _schemaDependencies = {};

  /// The maximum number of properties allowed.
  int _maxProperties;

  /// The minimum number of properties allowed.
  int _minProperties = 0;

  /// Map of [JsonSchema]s for properties, based on [RegExp]s keys.
  Map<RegExp, JsonSchema> _patternProperties = {};

  /// Map of sub-properties' and references' [JsonSchema]s by path.
  Map<String, JsonSchema> _refMap = {};

  /// List if properties that are required for the [JsonSchema] instance to be valid.
  List<String> _requiredProperties;

  // --------------------------------------------------------------------------
  // Implementation Specific Fields
  // --------------------------------------------------------------------------

  /// Maps any unsupported top level property to its original value.
  Map<String, dynamic> _freeFormMap = {};

<<<<<<< HEAD
  /// Set of local ref Uris to validate during ref resolution.
  Set<Uri> _localRefs = Set<Uri>();

  /// Set of strings to gaurd against path cycles.
  Set<String> _pathsEncountered = new Set();
=======
  /// Set of strings to gaurd against path cycles
  Set<String> _pathsEncountered = Set();
>>>>>>> 51b3c51c

  /// HTTP(S) requests to fetch ref'd schemas.
  List<RetrievalRequest> _retrievalRequests = [];

  /// Remote ref assignments that need to wait until RetrievalRequests have been resolved to execute.
  ///
  /// The assignments themselves can be thought of as a callback dependent on a Future<RetrievalRequest>.
  List _schemaAssignments = [];

  /// For schemas with $ref maps, path of schema to $ref path.
  Map<String, String> _schemaRefs = {};

  /// Completer that fires when [this] [JsonSchema] has finished building.
  Completer<JsonSchema> _thisCompleter = Completer<JsonSchema>();

  bool _isSync = false;

  /// Synchronous ref provider used to resolve remote references in a given [JsonSchema].
  ///
  /// Note: only one ref provider should be passed in, sync or async.
  ///
  /// If [isSync] is true and a synchronous ref provided is specified: the synchronous provider will be used.
  /// If [isSync] is true and no ref provider is specified: remote refs in a schema will cause an error to be thrown.
  /// If [isSync] is false and an async ref provider is specified : the async ref provider will be used.
  /// If [isSync] is false and no ref provider is specified: the default HTTP(S) ref provider will be used.
  RefProvider _refProvider;

  /// Asynchronous ref provider used to resolve remote references in a given [JsonSchema].
  ///
  /// Note: only one ref provider should be passed in, sync or async.
  ///
  /// If [isSync] is true and a synchronous ref provided is specified: the synchronous provider will be used.
  /// If [isSync] is true and no ref provider is specified: remote refs in a schema will cause an error to be thrown.
  /// If [isSync] is false and an async ref provider is specified : the async ref provider will be used.
  /// If [isSync] is false and no ref provider is specified: the default HTTP(S) ref provider will be used.
  RefProviderAsync _refProviderAsync;

  /// Shared keywords across all versions of JSON Schema.
  static Map<String, SchemaPropertySetter> _baseAccessMap = {
    // Root Schema Properties
    'allOf': (JsonSchema s, dynamic v) => s._setAllOf(v),
    'anyOf': (JsonSchema s, dynamic v) => s._setAnyOf(v),
    'default': (JsonSchema s, dynamic v) => s._setDefault(v),
    'definitions': (JsonSchema s, dynamic v) => s._setDefinitions(v),
    'description': (JsonSchema s, dynamic v) => s._setDescription(v),
    'enum': (JsonSchema s, dynamic v) => s._setEnum(v),
    'format': (JsonSchema s, dynamic v) => s._setFormat(v),
    'maximum': (JsonSchema s, dynamic v) => s._setMaximum(v),
    'minimum': (JsonSchema s, dynamic v) => s._setMinimum(v),
    'maxLength': (JsonSchema s, dynamic v) => s._setMaxLength(v),
    'minLength': (JsonSchema s, dynamic v) => s._setMinLength(v),
    'multipleOf': (JsonSchema s, dynamic v) => s._setMultipleOf(v),
    'not': (JsonSchema s, dynamic v) => s._setNot(v),
    'oneOf': (JsonSchema s, dynamic v) => s._setOneOf(v),
    'pattern': (JsonSchema s, dynamic v) => s._setPattern(v),
    '\$ref': (JsonSchema s, dynamic v) => s._setRef(v),
    'title': (JsonSchema s, dynamic v) => s._setTitle(v),
    'type': (JsonSchema s, dynamic v) => s._setType(v),
    // Schema List Item Related Fields
    'items': (JsonSchema s, dynamic v) => s._setItems(v),
    'additionalItems': (JsonSchema s, dynamic v) => s._setAdditionalItems(v),
    'maxItems': (JsonSchema s, dynamic v) => s._setMaxItems(v),
    'minItems': (JsonSchema s, dynamic v) => s._setMinItems(v),
    'uniqueItems': (JsonSchema s, dynamic v) => s._setUniqueItems(v),
    // Schema Sub-Property Related Fields
    'properties': (JsonSchema s, dynamic v) => s._setProperties(v),
    'additionalProperties': (JsonSchema s, dynamic v) => s._setAdditionalProperties(v),
    'dependencies': (JsonSchema s, dynamic v) => s._setDependencies(v),
    'maxProperties': (JsonSchema s, dynamic v) => s._setMaxProperties(v),
    'minProperties': (JsonSchema s, dynamic v) => s._setMinProperties(v),
    'patternProperties': (JsonSchema s, dynamic v) => s._setPatternProperties(v),
  };

  /// Map to allow getters to be accessed by String key.
  static Map<String, SchemaPropertySetter> _accessMapV4 = Map<String, SchemaPropertySetter>()
    ..addAll(_baseAccessMap)
    ..addAll({
      // Add properties that are changed incompatibly later.
      'exclusiveMaximum': (JsonSchema s, dynamic v) => s._setExclusiveMaximum(v),
      'exclusiveMinimum': (JsonSchema s, dynamic v) => s._setExclusiveMinimum(v),
      'id': (JsonSchema s, dynamic v) => s._setId(v),
      'required': (JsonSchema s, dynamic v) => s._setRequired(v),
    });

  static Map<String, SchemaPropertySetter> _accessMapV6 = Map<String, SchemaPropertySetter>()
    ..addAll(_baseAccessMap)
    ..addAll({
      // Note: see http://json-schema.org/draft-06/json-schema-release-notes.html

      // Added in draft6
      'const': (JsonSchema s, dynamic v) => s._setConst(v),
      'contains': (JsonSchema s, dynamic v) => s._setContains(v),
      'examples': (JsonSchema s, dynamic v) => s._setExamples(v),
      'propertyNames': (JsonSchema s, dynamic v) => s._setPropertyNames(v),
      // changed (imcompatible) in draft6
      'exclusiveMaximum': (JsonSchema s, dynamic v) => s._setExclusiveMaximumV6(v),
      'exclusiveMinimum': (JsonSchema s, dynamic v) => s._setExclusiveMinimumV6(v),
      '\$id': (JsonSchema s, dynamic v) => s._setId(v),
      'required': (JsonSchema s, dynamic v) => s._setRequiredV6(v),
    });

  /// Get a nested [JsonSchema] from a path.
  JsonSchema resolvePath(String path) => _getSchemaFromPath(path);

  @override
  bool operator ==(dynamic other) => other is JsonSchema && DeepCollectionEquality().equals(schemaMap, other.schemaMap);

  @override
  int get hashCode => DeepCollectionEquality().hash(schemaMap);

  @override
  String toString() => '${_schemaBool ?? _schemaMap}';

  // --------------------------------------------------------------------------
  // Root Schema Getters
  // --------------------------------------------------------------------------

  /// The root [JsonSchema] for this [JsonSchema].
  JsonSchema get root => _root;

  /// The parent [JsonSchema] for this [JsonSchema].
  JsonSchema get parent => _parent;

  /// Get the anchestry of the current schema, up to the root [JsonSchema].
  List<JsonSchema> get _parents {
    final parents = <JsonSchema>[];

    var circularRefEscapeHatch = 0;
    var nextParent = this._parent;
    while (nextParent != null && circularRefEscapeHatch < 100) {
      circularRefEscapeHatch += 1;
      parents.add(nextParent);

      nextParent = nextParent._parent;
    }

    return parents;
  }

  /// JSON of the [JsonSchema] as a [Map]. Only this value or [_schemaBool] should be set, not both.
  Map get schemaMap => _schemaMap;

  /// JSON of the [JsonSchema] as a [bool]. Only this value or [_schemaMap] should be set, not both.
  bool get schemaBool => _schemaBool;

  /// JSON string represenatation of the schema.
  String toJson() => json.encode(_schemaMap ?? _schemaBool);

  /// JSON Schema version used.
  ///
  /// Note: Only one version can be used for a nested [JsonScehema] object.
  /// Default: [SchemaVersion.draft6]
  SchemaVersion get schemaVersion => _root._schemaVersion ?? SchemaVersion.draft6;

  /// Base [Uri] of the [JsonSchema] based on $id, or where it was fetched from, in that order, if any.
  Uri get _uriBase => _idBase ?? _fetchedFromUriBase;

  /// [Uri] from the first ancestor with an ID
  Uri get _inheritedUriBase {
    for (final parent in _parents) {
      if (parent._uriBase != null) {
        return parent._uriBase;
      }
    }

    return root._uriBase;
  }

  /// [Uri] of the [JsonSchema] based on $id, or where it was fetched from, in that order, if any.
  Uri get _uri => ((_id ?? _fetchedFromUri)?.removeFragment());

  /// [Uri] from the first ancestor with an ID
  Uri get _inheritedUri {
    for (final parent in _parents) {
      if (parent._uri != null) {
        return parent._uri;
      }
    }

    return root._uri;
  }

  /// Whether or not const is set, we need this since const can be null and valid.
  ///
  /// Spec: https://tools.ietf.org/html/draft-wright-json-schema-validation-01#section-6.24
  bool get hasConst => _hasConst;

  /// Const value of the [JsonSchema].
  ///
  /// Spec: https://tools.ietf.org/html/draft-wright-json-schema-validation-01#section-6.24
  dynamic get constValue => _constValue;

  /// Default value of the [JsonSchema].
  ///
  /// Spec: https://tools.ietf.org/html/draft-wright-json-schema-validation-01#section-7.3
  dynamic get defaultValue => _defaultValue;

  /// Included [JsonSchema] definitions.
  ///
  /// Spec: https://tools.ietf.org/html/draft-wright-json-schema-validation-01#section-7.1
  Map<String, JsonSchema> get definitions => _definitions;

  /// Description of the [JsonSchema].
  ///
  /// Spec: https://tools.ietf.org/html/draft-wright-json-schema-validation-01#section-7.2
  String get description => _description;

  /// Possible values of the [JsonSchema].
  ///
  /// Spec: https://tools.ietf.org/html/draft-wright-json-schema-validation-01#section-6.23
  List get enumValues => _enumValues;

  /// The value of the exclusiveMaximum for the [JsonSchema], if any exists.
  num get exclusiveMaximum {
    // If we're on draft6, the property contains the value, return it.
    if (schemaVersion == SchemaVersion.draft6) {
      return _exclusiveMaximumV6;

      // If we're on draft4, the property is a bool, so return the max instead.
    } else {
      if (hasExclusiveMaximum) {
        return _maximum;
      }
    }
    return null;
  }

  /// Whether the maximum of the [JsonSchema] is exclusive.
  bool get hasExclusiveMaximum => _exclusiveMaximum ?? _exclusiveMaximumV6 != null;

  /// The value of the exclusiveMaximum for the [JsonSchema], if any exists.
  num get exclusiveMinimum {
    // If we're on draft6, the property contains the value, return it.
    if (schemaVersion == SchemaVersion.draft6) {
      return _exclusiveMinimumV6;

      // If we're on draft4, the property is a bool, so return the min instead.
    } else {
      if (hasExclusiveMinimum) {
        return _minimum;
      }
    }
    return null;
  }

  /// Whether the minimum of the [JsonSchema] is exclusive.
  bool get hasExclusiveMinimum => _exclusiveMinimum ?? _exclusiveMinimumV6 != null;

  /// Pre-defined format (i.e. date-time, email, etc) of the [JsonSchema] value.
  String get format => _format;

  /// ID of the [JsonSchema].
  Uri get id => _id;

  /// ID from the first ancestor with an ID
  Uri get _inheritedId {
    for (final parent in _parents) {
      if (parent.id != null) {
        return parent.id;
      }
    }

    return root.id;
  }

  /// Maximum value of the [JsonSchema] value.
  ///
  /// Reference: https://tools.ietf.org/html/draft-wright-json-schema-validation-01#section-6.2
  num get maximum => _maximum;

  /// Minimum value of the [JsonSchema] value.
  ///
  /// Reference: https://tools.ietf.org/html/draft-wright-json-schema-validation-01#section-6.4
  num get minimum => _minimum;

  /// Maximum length of the [JsonSchema] value.
  ///
  /// Reference: https://tools.ietf.org/html/draft-wright-json-schema-validation-01#section-6.6
  int get maxLength => _maxLength;

  /// Minimum length of the [JsonSchema] value.
  ///
  /// Reference: https://tools.ietf.org/html/draft-wright-json-schema-validation-01#section-6.7
  int get minLength => _minLength;

  /// The number which the value of the [JsonSchema] must be a multiple of.
  ///
  /// Reference: https://tools.ietf.org/html/draft-wright-json-schema-validation-01#section-6.1
  num get multipleOf => _multipleOf;

  /// The path of the [JsonSchema] within the root [JsonSchema].
  String get path => _path;

  /// The regular expression the [JsonSchema] value must conform to.
  ///
  /// Refernce:
  RegExp get pattern => _pattern;

  /// A [List<JsonSchema>] which the value must conform to all of.
  ///
  /// Spec: https://tools.ietf.org/html/draft-wright-json-schema-validation-01#section-6.26
  List<JsonSchema> get allOf => _allOf;

  /// A [List<JsonSchema>] which the value must conform to at least one of.
  ///
  /// Spec: https://tools.ietf.org/html/draft-wright-json-schema-validation-01#section-6.27
  List<JsonSchema> get anyOf => _anyOf;

  /// A [List<JsonSchema>] which the value must conform to at least one of.
  ///
  /// Spec: https://tools.ietf.org/html/draft-wright-json-schema-validation-01#section-6.28
  List<JsonSchema> get oneOf => _oneOf;

  /// A [JsonSchema] which the value must NOT be.
  ///
  /// Spec: https://tools.ietf.org/html/draft-wright-json-schema-validation-01#section-6.29
  JsonSchema get notSchema => _notSchema;

  /// Ref to the URI of the [JsonSchema].
  Uri get ref => _ref;

  /// Title of the [JsonSchema].
  ///
  /// Spec: https://tools.ietf.org/html/draft-wright-json-schema-validation-01#section-7.2
  String get title => _title;

  /// List of allowable types for the [JsonSchema].
  ///
  /// Spec: https://tools.ietf.org/html/draft-wright-json-schema-validation-01#section-6.25
  List<SchemaType> get typeList => _typeList;

  /// Single allowable type for the [JsonSchema].
  ///
  /// Spec: https://tools.ietf.org/html/draft-wright-json-schema-validation-01#section-6.25
  SchemaType get type => _typeList.length == 1 ? _typeList.single : null;

  // --------------------------------------------------------------------------
  // Schema List Item Related Getters
  // --------------------------------------------------------------------------

  /// Single [JsonSchema] sub items of this [JsonSchema] must conform to.
  ///
  /// Spec: https://tools.ietf.org/html/draft-wright-json-schema-validation-01#section-6.9
  JsonSchema get items => _items;

  /// Ordered list of [JsonSchema] which the value of the same index must conform to.
  ///
  /// Spec: https://tools.ietf.org/html/draft-wright-json-schema-validation-01#section-6.9
  List<JsonSchema> get itemsList => _itemsList;

  /// Whether additional items are allowed.
  ///
  /// Spec: https://tools.ietf.org/html/draft-wright-json-schema-validation-01#section-6.10
  bool get additionalItemsBool => _additionalItemsBool;

  /// JsonSchema additional items should conform to.
  ///
  /// Spec: https://tools.ietf.org/html/draft-wright-json-schema-validation-01#section-6.10
  JsonSchema get additionalItemsSchema => _additionalItemsSchema;

  /// List of example instances for the [JsonSchema].
  ///
  /// Spec: https://tools.ietf.org/html/draft-wright-json-schema-validation-01#section-7.4
  List get examples => defaultValue != null
      ? ([]
        ..addAll(_examples)
        ..add(defaultValue))
      : _examples;

  /// The maximum number of items allowed.
  ///
  /// Spec: https://tools.ietf.org/html/draft-wright-json-schema-validation-01#section-6.11
  int get maxItems => _maxItems;

  /// The minimum number of items allowed.
  ///
  /// Spec: https://tools.ietf.org/html/draft-wright-json-schema-validation-01#section-6.12
  int get minItems => _minItems;

  /// Whether the items in the list must be unique.
  ///
  /// Spec: https://tools.ietf.org/html/draft-wright-json-schema-validation-01#section-6.13
  bool get uniqueItems => _uniqueItems;

  // --------------------------------------------------------------------------
  // Schema Sub-Property Related Getters
  // --------------------------------------------------------------------------

  /// Map of [JsonSchema]s for properties, by [String] key.
  ///
  /// Spec: https://tools.ietf.org/html/draft-wright-json-schema-validation-01#section-6.18
  Map<String, JsonSchema> get properties => _properties;

  /// [JsonSchema] that property names must conform to.
  ///
  /// Spec: https://tools.ietf.org/html/draft-wright-json-schema-validation-01#section-6.22
  JsonSchema get propertyNamesSchema => _propertyNamesSchema;

  /// Whether additional properties, other than those specified, are allowed.
  ///
  /// Spec: https://tools.ietf.org/html/draft-wright-json-schema-validation-01#section-6.20
  bool get additionalPropertiesBool => _additionalProperties;

  /// [JsonSchema] that additional properties must conform to.
  ///
  /// Spec: https://tools.ietf.org/html/draft-wright-json-schema-validation-01#section-6.20
  JsonSchema get additionalPropertiesSchema => _additionalPropertiesSchema;

  /// [JsonSchema] definition that at least one item must match to be valid.
  ///
  /// Spec: https://tools.ietf.org/html/draft-wright-json-schema-validation-01#section-6.14
  JsonSchema get contains => _contains;

  /// The maximum number of properties allowed.
  ///
  /// Spec: https://tools.ietf.org/html/draft-wright-json-schema-validation-01#section-6.15
  int get maxProperties => _maxProperties;

  /// The minimum number of properties allowed.
  ///
  /// Spec: https://tools.ietf.org/html/draft-wright-json-schema-validation-01#section-6.16
  int get minProperties => _minProperties;

  /// Map of [JsonSchema]s for properties, based on [RegExp]s keys.
  ///
  /// Spec: https://tools.ietf.org/html/draft-wright-json-schema-validation-01#section-6.19
  Map<RegExp, JsonSchema> get patternProperties => _patternProperties;

  /// Map of property dependencies by property name.
  ///
  /// Spec: https://tools.ietf.org/html/draft-wright-json-schema-validation-01#section-6.21
  Map<String, List<String>> get propertyDependencies => _propertyDependencies;

  /// Map of sub-properties' and references' [JsonSchema]s by path.
  ///
  /// Note: This is useful for drawing dependency graphs, etc, but should not be used for general
  /// validation or traversal. Use [endPath] to get the absolute [String] path and [resolvePath]
  /// to get the [JsonSchema] at any path, instead.
  @Deprecated('''
    Note: This information is useful for drawing dependency graphs, etc, but should not be used for general
    validation or traversal. Use [endPath] to get the absolute [String] path and [resolvePath]
    to get the [JsonSchema] at any path, instead.
  ''')
  Map<String, JsonSchema> get refMap => _refMap;

  /// Properties that must be inclueded for the [JsonSchema] to be valid.
  ///
  /// Spec: https://tools.ietf.org/html/draft-wright-json-schema-validation-01#section-6.17
  List<String> get requiredProperties => _requiredProperties;

  /// Map of schema dependencies by property name.
  ///
  /// Spec: https://tools.ietf.org/html/draft-wright-json-schema-validation-01#section-6.21
  Map<String, JsonSchema> get schemaDependencies => _schemaDependencies;

  // --------------------------------------------------------------------------
  // Convenience Methods
  // --------------------------------------------------------------------------

  void _addRefRetrievals(Uri ref) {
    final addSchemaFunction = (JsonSchema schema) {
      if (schema != null) {
        // Set referenced schema's path should be equivalent to the $ref value.
        // Otherwise it's set as `/`, which doesn't help track down
        // the source of validation errors.
        schema._path = ref.toString() + '/';
        return _addSchemaToRefMap(ref.toString(), schema);
      } else {
        throw FormatExceptions.error(
            'Couldn\'t resolve ref: ${ref} using the ${_refProviderAsync != null ? 'provided' : 'default HTTP(S)'} ref provider.');
      }
    };

    final AsyncRetrievalOperation asyncRefSchemaOperation = _refProviderAsync == null
        ? () => createSchemaFromUrl(ref.toString()).then(addSchemaFunction)
        : () => _refProviderAsync(ref.toString()).then(addSchemaFunction);

    final SyncRetrievalOperation syncRefSchemaOperation =
        _refProvider != null ? () => addSchemaFunction(_refProvider(ref.toString())) : null;

    /// Always add sub-schema retrieval requests to the [_root], as this is where the promise resolves.
    _root._retrievalRequests.add(new RetrievalRequest()
      ..schemaUri = ref
      ..asyncRetrievalOperation = asyncRefSchemaOperation
      ..syncRetrievalOperation = syncRefSchemaOperation);
  }

  /// Given a path within the schema, follow all references to an end path pointing to a [JsonSchema].
  String endPath(String path) {
    _pathsEncountered.clear();
    return _endPath(path);
  }

  /// Recursive inner-function for [endPath].
  String _endPath(String path) {
    // TODO: We probably shouldn't throw here, and properly support cyclical schemas, since they
    // are allowed in the spec.
    if (_pathsEncountered.contains(path))
      throw FormatExceptions.error('Encountered path cycle ${_pathsEncountered}, adding $path');

    final referredTo = _schemaRefs[path];
    if (referredTo == null) {
      return path;
    } else {
      _pathsEncountered.add(path);
      return _endPath(referredTo);
    }
  }

  /// Prepends inherited Uri data to the ref if necessary.
  Uri _translateLocalRefToFullUri(Uri ref) {
    // TODO: add a more advanced check to find out if the $ref is local.
    // Does it have a fragment? Append the base and check if it exists in the _refMap
    // Does it have a path? Append the base and check if it exists in the _refMap
    if (ref.scheme.isEmpty) {
      /// If the ref has a path, append it to the inheritedUriBase
      if (ref.path != null && ref.path != '/' && ref.path.isNotEmpty) {
        final String path = ref.path.startsWith('/') ? ref.path : '/${ref.path}';
        String template;
        if (_uriBase != null) {
          template = '$_uriBase$path';
        } else if (_inheritedUriBase != null) {
          template = '$_inheritedUriBase$path';
        }

        if (ref.fragment != null && ref.fragment.isNotEmpty) {
          template += '#${ref.fragment}';
        }
        ref = Uri.parse(template);
      } else if (ref.fragment != null && ref.fragment.isNotEmpty) {
        // If the $id has a fragment, append it to the current id or inherited uri, or use it alone.
        ref = Uri.parse('${_inheritedUri ?? ''}#${ref.fragment}');
      }
    }

    return ref;
  }

  /// Name of the property of the current [JsonSchema] within its parent.
  String get propertyName {
    final pathUri = Uri.parse(path);
    final pathFragments = pathUri.fragment?.split('/');
    return pathFragments.length > 2 ? pathFragments.last : null;
  }

  /// Whether a given property is required for the [JsonSchema] instance to be valid.
  bool propertyRequired(String property) => _requiredProperties != null && _requiredProperties.contains(property);

  /// Whether the [JsonSchema] is required on its parent.
  bool get requiredOnParent => _parent?.propertyRequired(propertyName) ?? false;

  /// Validate [instance] against this schema, returning a boolean indicating whether
  /// validation succeeded or failed.
  bool validate(dynamic instance, {bool reportMultipleErrors = false, bool parseJson = false}) =>
      Validator(this).validate(instance, reportMultipleErrors: reportMultipleErrors, parseJson: parseJson);

  /// Validate [instance] against this schema, returning a list of [ValidationError]
  /// objects with information about any validation errors that occurred.
  List<ValidationError> validateWithErrors(dynamic instance, {bool parseJson = false}) {
    final validator = Validator(this);
    validator.validate(instance, reportMultipleErrors: true, parseJson: parseJson);
    return validator.errorObjects;
  }

  // --------------------------------------------------------------------------
  // JSON Schema Internal Operations
  // --------------------------------------------------------------------------

  /// Function to determine whether a given [schemaDefinition] is a remote $ref.
  bool _isRemoteRef(dynamic schemaDefinition) {
    Map schemaDefinitionMap;
    try {
      schemaDefinitionMap = TypeValidators.object('NA', schemaDefinition);
    } catch (e) {
      // If the schema definition isn't an object, return early, since it can't be a ref.
      return false;
    }

    if (schemaDefinitionMap[r'$ref'] is String) {
      final String ref = schemaDefinitionMap[r'$ref'];
      if (ref != null) {
        TypeValidators.nonEmptyString(r'$ref', ref);
        // If the ref begins with "#" it is a local ref, so we return false.
        if (ref.startsWith('#')) return false;
        return true;
      }
    }
    return false;
  }

  /// Checks if a [schemaDefinition] has a remote $ref.
  /// If it does, it adds the $ref to [_schemaRefs] at the path key and returns true.
  void _registerSchemaRef(String path, dynamic schemaDefinition) {
    if (_isRemoteRef(schemaDefinition)) {
      final schemaDefinitionMap = TypeValidators.object(path, schemaDefinition);
      Uri ref = TypeValidators.uri(r'$ref', schemaDefinitionMap[r'$ref']);
      ref = _translateLocalRefToFullUri(ref);

      // _logger.info('Linking $path to $ref'); TODO: re-add logger
      _schemaRefs[path] = ref.toString();
    }
  }

  /// Add a ref'd JsonSchema to the map of available Schemas.
  JsonSchema _addSchemaToRefMap(String path, JsonSchema schema) => _refMap[path] = schema;

  // Create a [JsonSchema] from a sub-schema of the root.
<<<<<<< HEAD
  _createOrRetrieveSchema(String path, dynamic schema, SchemaAssigner assigner, {mustBeValid: true}) {
=======
  _makeSchema(String path, dynamic schema, SchemaAssigner assigner, {mustBeValid = true}) {
>>>>>>> 51b3c51c
    var throwError;

    if (schema is bool && schemaVersion != SchemaVersion.draft6)
      throwError = () => throw FormatExceptions.schema(path, schema);
    if (schema is! Map && schema is! bool) throwError = () => throw FormatExceptions.schema(path, schema);

    if (throwError != null) {
      if (mustBeValid) throwError();
      return;
    }

    _registerSchemaRef(path, schema);

    final isRemoteReference = _isRemoteRef(schema);

    /// If this sub-schema is a ref within the root schema,
    /// add it to the map of local schema assignments.
    /// Otherwise, call the assigner function and create a new [JsonSchema].
    if (isRemoteReference) {
      final schemaDefinitionMap = TypeValidators.object(path, schema);
      Uri ref = TypeValidators.uri(r'$ref', schemaDefinitionMap[r'$ref']);

      // Add any relevant inherited Uri information.
      ref = _translateLocalRefToFullUri(ref);

      // Add retrievals to _root schema.
      _addRefRetrievals(ref);

      _schemaAssignments.add(() => assigner(_getSchemaFromPath(path)));
    } else {
      assigner(_createSubSchema(schema, path));
    }
  }

  // --------------------------------------------------------------------------
  // Internal Property Validators
  // --------------------------------------------------------------------------

  _validateListOfSchema(String key, dynamic value, SchemaAdder schemaAdder) {
    TypeValidators.nonEmptyList(key, value);
    for (int i = 0; i < value.length; i++) {
      _createOrRetrieveSchema('$_path/$key/$i', value[i], (rhs) => schemaAdder(rhs));
    }
  }

  // --------------------------------------------------------------------------
  // Root Schema Property Setters
  // --------------------------------------------------------------------------

  /// Validate, calculate and set the value of the 'allOf' JSON Schema prop.
  _setAllOf(dynamic value) => _validateListOfSchema('allOf', value, (schema) => _allOf.add(schema));

  /// Validate, calculate and set the value of the 'anyOf' JSON Schema prop.
  _setAnyOf(dynamic value) => _validateListOfSchema('anyOf', value, (schema) => _anyOf.add(schema));

  /// Validate, calculate and set the value of the 'const' JSON Schema prop.
  _setConst(dynamic value) {
    _hasConst = true;
    _constValue = value; // Any value is valid for const, even null.
  }

  /// Validate, calculate and set the value of the 'defaultValue' JSON Schema prop.
  _setDefault(dynamic value) => _defaultValue = value;

  /// Validate, calculate and set the value of the 'definitions' JSON Schema prop.
  _setDefinitions(dynamic value) => (TypeValidators.object('definition', value))
      .forEach((k, v) => _createOrRetrieveSchema('$_path/definitions/$k', v, (rhs) => _definitions[k] = rhs));

  /// Validate, calculate and set the value of the 'description' JSON Schema prop.
  _setDescription(dynamic value) => _description = TypeValidators.string('description', value);

  /// Validate, calculate and set the value of the 'enum' JSON Schema prop.
  _setEnum(dynamic value) => _enumValues = TypeValidators.uniqueList('enum', value);

  /// Validate, calculate and set the value of the 'exclusiveMaximum' JSON Schema prop.
  _setExclusiveMaximum(dynamic value) => _exclusiveMaximum = TypeValidators.boolean('exclusiveMaximum', value);

  /// Validate, calculate and set the value of the 'exclusiveMaximum' JSON Schema prop.
  _setExclusiveMaximumV6(dynamic value) => _exclusiveMaximumV6 = TypeValidators.number('exclusiveMaximum', value);

  /// Validate, calculate and set the value of the 'exclusiveMinimum' JSON Schema prop.
  _setExclusiveMinimum(dynamic value) => _exclusiveMinimum = TypeValidators.boolean('exclusiveMinimum', value);

  /// Validate, calculate and set the value of the 'exclusiveMinimum' JSON Schema prop.
  _setExclusiveMinimumV6(dynamic value) => _exclusiveMinimumV6 = TypeValidators.number('exclusiveMinimum', value);

  /// Validate, calculate and set the value of the 'format' JSON Schema prop.
  _setFormat(dynamic value) => _format = TypeValidators.string('format', value);

  /// Validate, calculate and set the value of the 'id' JSON Schema prop.
  _setId(dynamic value) {
    // First, just add the ref directly, as a fallback, and in case the ID has its own
    // unique origin (i.e. http://example1.com vs http://example2.com/)
    _id = TypeValidators.uri('id', value);

    // If the current schema $id has no scheme.
    if (_id.scheme.isEmpty) {
      // If the $id has a path and the root has a base, append it to the base.
      if (_inheritedUriBase != null && _id.path != null && _id.path != '/' && _id.path.isNotEmpty) {
        final path = _id.path.startsWith('/') ? _id.path : '/${_id.path}';
        _id = Uri.parse('${_inheritedUriBase.toString()}$path');

        // If the $id has a fragment, append it to the base, or use it alone.
      } else if (_id.fragment != null && _id.fragment.isNotEmpty) {
        _id = Uri.parse('${_inheritedId ?? ''}#${_id.fragment}');
      }
    }

    try {
      _idBase = JsonSchemaUtils.getBaseFromFullUri(_id);
    } catch (e) {
      // ID base can't be set for schemes other than HTTP(S).
      // This is expected behavior.
    }

    // Add the current schema to the ref map by its id, so it can be referenced elsewhere.
    _addSchemaToRefMap(_id.toString(), this);
    return _id;
  }

  /// Validate, calculate and set the value of the 'minimum' JSON Schema prop.
  _setMinimum(dynamic value) => _minimum = TypeValidators.number('minimum', value);

  /// Validate, calculate and set the value of the 'maximum' JSON Schema prop.
  _setMaximum(dynamic value) => _maximum = TypeValidators.number('maximum', value);

  /// Validate, calculate and set the value of the 'maxLength' JSON Schema prop.
  _setMaxLength(dynamic value) => _maxLength = TypeValidators.nonNegativeInt('maxLength', value);

  /// Validate, calculate and set the value of the 'minLength' JSON Schema prop.
  _setMinLength(dynamic value) => _minLength = TypeValidators.nonNegativeInt('minLength', value);

  /// Validate, calculate and set the value of the 'multiple' JSON Schema prop.
  _setMultipleOf(dynamic value) => _multipleOf = TypeValidators.nonNegativeNum('multiple', value);

  /// Validate, calculate and set the value of the 'not' JSON Schema prop.
  _setNot(dynamic value) {
    if (value is Map || value is bool && schemaVersion == SchemaVersion.draft6) {
      _createOrRetrieveSchema('$_path/not', value, (rhs) => _notSchema = rhs);
    } else {
      throw FormatExceptions.error('items must be object (or boolean in draft6 and later): $value');
    }
  }

  /// Validate, calculate and set the value of the 'oneOf' JSON Schema prop.
  _setOneOf(dynamic value) => _validateListOfSchema('oneOf', value, (schema) => _oneOf.add(schema));

  /// Validate, calculate and set the value of the 'pattern' JSON Schema prop.
  _setPattern(dynamic value) => _pattern = RegExp(TypeValidators.string('pattern', value));

  /// Validate, calculate and set the value of the 'propertyNames' JSON Schema prop.
  _setPropertyNames(dynamic value) {
    if (value is Map || value is bool && schemaVersion == SchemaVersion.draft6) {
      _createOrRetrieveSchema('$_path/propertyNames', value, (rhs) => _propertyNamesSchema = rhs);
    } else {
      throw FormatExceptions.error('items must be object (or boolean in draft6 and later): $value');
    }
  }

  /// Validate, calculate and set the value of the '$ref' JSON Schema prop.
  _setRef(dynamic value) {
    // Add any relevant inherited Uri information.
    _ref = _translateLocalRefToFullUri(TypeValidators.uri(r'$ref', value));

    // The ref's base is a relative file path, so it should be treated as a relative file URI
    final isRelativeFileUri = _inheritedUriBase != null && _inheritedUriBase.scheme.isEmpty;
    if (_ref.scheme.isNotEmpty || isRelativeFileUri) {
      _schemaRefs[_path] = _ref.toString();

<<<<<<< HEAD
      // Add retrievals to _root schema.
      _addRefRetrievals(_ref);
    } else {
      // Add _ref to _localRefs to be validated during schema path resolution.
      _root._localRefs.add(_ref);
=======
      final SyncRetrievalOperation syncRefSchemaOperation =
          _refProvider != null ? () => addSchemaFunction(_refProvider(_ref.toString())) : null;

      /// Always add sub-schema retrieval requests to the [_root], as this is where the promise resolves.
      _root._retrievalRequests.add(RetrievalRequest()
        ..schemaUri = _ref
        ..asyncRetrievalOperation = asyncRefSchemaOperation
        ..syncRetrievalOperation = syncRefSchemaOperation);
>>>>>>> 51b3c51c
    }
  }

  /// Determine which schema version to use.
  ///
  /// Note: Uses the user specified version first, then the version set on the schema JSON, then the default.
  static SchemaVersion _getSchemaVersion(SchemaVersion userSchemaVersion, dynamic schema) {
    if (userSchemaVersion != null) {
      return TypeValidators.jsonSchemaVersion4Or6(r'$schema', userSchemaVersion.toString());
    } else if (schema is Map && schema[r'$schema'] is String) {
      return TypeValidators.jsonSchemaVersion4Or6(r'$schema', schema[r'$schema']);
    }
    return SchemaVersion.draft6;
  }

  /// Validate, calculate and set the value of the 'title' JSON Schema prop.
  _setTitle(dynamic value) => _title = TypeValidators.string('title', value);

  /// Validate, calculate and set the value of the 'type' JSON Schema prop.
  _setType(dynamic value) => _typeList = TypeValidators.typeList('type', value);

  // --------------------------------------------------------------------------
  // Schema List Item Related Property Setters
  // --------------------------------------------------------------------------

  /// Validate, calculate and set items of the 'pattern' JSON Schema prop that are also [JsonSchema]s.
  _setItems(dynamic value) {
    if (value is Map || value is bool && schemaVersion == SchemaVersion.draft6) {
      _createOrRetrieveSchema('$_path/items', value, (rhs) => _items = rhs);
    } else if (value is List) {
      int index = 0;
      _itemsList = List(value.length);
      for (int i = 0; i < value.length; i++) {
        _createOrRetrieveSchema('$_path/items/${index++}', value[i], (rhs) => _itemsList[i] = rhs);
      }
    } else {
      throw FormatExceptions.error('items must be object or array (or boolean in draft6 and later): $value');
    }
  }

  /// Validate, calculate and set the value of the 'additionalItems' JSON Schema prop.
  _setAdditionalItems(dynamic value) {
    if (value is bool) {
      _additionalItemsBool = value;
    } else if (value is Map) {
      _createOrRetrieveSchema('$_path/additionalItems', value, (rhs) => _additionalItemsSchema = rhs);
    } else {
      throw FormatExceptions.error('additionalItems must be boolean or object: $value');
    }
  }

  /// Validate, calculate and set the value of the 'contains' JSON Schema prop.
  _setContains(dynamic value) => _createOrRetrieveSchema('$_path/contains', value, (rhs) => _contains = rhs);

  /// Validate, calculate and set the value of the 'examples' JSON Schema prop.
  _setExamples(dynamic value) => _examples = TypeValidators.list('examples', value);

  /// Validate, calculate and set the value of the 'maxItems' JSON Schema prop.
  _setMaxItems(dynamic value) => _maxItems = TypeValidators.nonNegativeInt('maxItems', value);

  /// Validate, calculate and set the value of the 'minItems' JSON Schema prop.
  _setMinItems(dynamic value) => _minItems = TypeValidators.nonNegativeInt('minItems', value);

  /// Validate, calculate and set the value of the 'uniqueItems' JSON Schema prop.
  _setUniqueItems(dynamic value) => _uniqueItems = TypeValidators.boolean('uniqueItems', value);

  // --------------------------------------------------------------------------
  // Schema Sub-Property Related Property Setters
  // --------------------------------------------------------------------------

  /// Validate, calculate and set sub-items or properties of the schema that are also [JsonSchema]s.
  _setProperties(dynamic value) => (TypeValidators.object('properties', value)).forEach((property, subSchema) =>
      _createOrRetrieveSchema('$_path/properties/$property', subSchema, (rhs) => _properties[property] = rhs));

  /// Validate, calculate and set the value of the 'additionalProperties' JSON Schema prop.
  _setAdditionalProperties(dynamic value) {
    if (value is bool) {
      _additionalProperties = value;
    } else if (value is Map) {
      _createOrRetrieveSchema('$_path/additionalProperties', value, (rhs) => _additionalPropertiesSchema = rhs);
    } else {
      throw FormatExceptions.error('additionalProperties must be a bool or valid schema object: $value');
    }
  }

  /// Validate, calculate and set the value of the 'dependencies' JSON Schema prop.
  _setDependencies(dynamic value) => (TypeValidators.object('dependencies', value)).forEach((k, v) {
        if (v is Map || v is bool && schemaVersion == SchemaVersion.draft6) {
          _createOrRetrieveSchema('$_path/dependencies/$k', v, (rhs) => _schemaDependencies[k] = rhs);
        } else if (v is List) {
          // Dependencies must have contents in draft4, but can be empty in draft6 and later
          if (schemaVersion == SchemaVersion.draft4) {
            if (v.length == 0) throw FormatExceptions.error('property dependencies must be non-empty array');
          }

          final Set uniqueDeps = Set();
          v.forEach((propDep) {
            if (propDep is! String) throw FormatExceptions.string('propertyDependency', v);

            if (uniqueDeps.contains(propDep)) throw FormatExceptions.error('property dependencies must be unique: $v');

            _propertyDependencies.putIfAbsent(k, () => []).add(propDep);
            uniqueDeps.add(propDep);
          });
        } else {
          throw FormatExceptions.error(
              'dependency values must be object or array (or boolean in draft6 and later): $v');
        }
      });

  /// Validate, calculate and set the value of the 'maxProperties' JSON Schema prop.
  _setMaxProperties(dynamic value) => _maxProperties = TypeValidators.nonNegativeInt('maxProperties', value);

  /// Validate, calculate and set the value of the 'minProperties' JSON Schema prop.
  _setMinProperties(dynamic value) => _minProperties = TypeValidators.nonNegativeInt('minProperties', value);

  /// Validate, calculate and set the value of the 'patternProperties' JSON Schema prop.
<<<<<<< HEAD
  _setPatternProperties(dynamic value) => (TypeValidators.object('patternProperties', value)).forEach((k, v) =>
      _createOrRetrieveSchema('$_path/patternProperties/$k', v, (rhs) => _patternProperties[new RegExp(k)] = rhs));
=======
  _setPatternProperties(dynamic value) => (TypeValidators.object('patternProperties', value))
      .forEach((k, v) => _makeSchema('$_path/patternProperties/$k', v, (rhs) => _patternProperties[RegExp(k)] = rhs));
>>>>>>> 51b3c51c

  /// Validate, calculate and set the value of the 'required' JSON Schema prop.
  _setRequired(dynamic value) =>
      _requiredProperties = (TypeValidators.nonEmptyList('required', value))?.map((value) => value as String)?.toList();

  /// Validate, calculate and set the value of the 'required' JSON Schema prop.
  _setRequiredV6(dynamic value) =>
      _requiredProperties = (TypeValidators.list('required', value))?.map((value) => value as String)?.toList();
}<|MERGE_RESOLUTION|>--- conflicted
+++ resolved
@@ -179,13 +179,8 @@
               fetchedFromUri: fetchedFromUri, isSync: true, refProvider: refProvider)
           .resolvePath('#');
     }
-<<<<<<< HEAD
-    throw new ArgumentError(
+    throw ArgumentError(
         'Data provided to createSchema is not valid: Data must be, or parse to a Map (or bool in draft6 or later). | $data');
-=======
-    throw ArgumentError(
-        'Data provided to createSchemaAsync is not valid: Data must be, or parse to a Map (or bool in draft6 or later). | $data');
->>>>>>> 51b3c51c
   }
 
   /// Create a schema from a URL.
@@ -224,13 +219,8 @@
         // This is expected behavior.
       }
       _path = '#';
-<<<<<<< HEAD
       _addSchemaToRefMap(_path, this);
-      _thisCompleter = new Completer<JsonSchema>();
-=======
-      _addSchemaToRefMap('#', this);
       _thisCompleter = Completer<JsonSchema>();
->>>>>>> 51b3c51c
     } else {
       _isSync = _root._isSync;
       _refProvider = _root._refProvider;
@@ -655,16 +645,11 @@
   /// Maps any unsupported top level property to its original value.
   Map<String, dynamic> _freeFormMap = {};
 
-<<<<<<< HEAD
   /// Set of local ref Uris to validate during ref resolution.
   Set<Uri> _localRefs = Set<Uri>();
 
   /// Set of strings to gaurd against path cycles.
-  Set<String> _pathsEncountered = new Set();
-=======
-  /// Set of strings to gaurd against path cycles
   Set<String> _pathsEncountered = Set();
->>>>>>> 51b3c51c
 
   /// HTTP(S) requests to fetch ref'd schemas.
   List<RetrievalRequest> _retrievalRequests = [];
@@ -1146,7 +1131,7 @@
         _refProvider != null ? () => addSchemaFunction(_refProvider(ref.toString())) : null;
 
     /// Always add sub-schema retrieval requests to the [_root], as this is where the promise resolves.
-    _root._retrievalRequests.add(new RetrievalRequest()
+    _root._retrievalRequests.add(RetrievalRequest()
       ..schemaUri = ref
       ..asyncRetrievalOperation = asyncRefSchemaOperation
       ..syncRetrievalOperation = syncRefSchemaOperation);
@@ -1272,11 +1257,7 @@
   JsonSchema _addSchemaToRefMap(String path, JsonSchema schema) => _refMap[path] = schema;
 
   // Create a [JsonSchema] from a sub-schema of the root.
-<<<<<<< HEAD
-  _createOrRetrieveSchema(String path, dynamic schema, SchemaAssigner assigner, {mustBeValid: true}) {
-=======
-  _makeSchema(String path, dynamic schema, SchemaAssigner assigner, {mustBeValid = true}) {
->>>>>>> 51b3c51c
+  _createOrRetrieveSchema(String path, dynamic schema, SchemaAssigner assigner, {mustBeValid = true}) {
     var throwError;
 
     if (schema is bool && schemaVersion != SchemaVersion.draft6)
@@ -1446,22 +1427,11 @@
     if (_ref.scheme.isNotEmpty || isRelativeFileUri) {
       _schemaRefs[_path] = _ref.toString();
 
-<<<<<<< HEAD
       // Add retrievals to _root schema.
       _addRefRetrievals(_ref);
     } else {
       // Add _ref to _localRefs to be validated during schema path resolution.
       _root._localRefs.add(_ref);
-=======
-      final SyncRetrievalOperation syncRefSchemaOperation =
-          _refProvider != null ? () => addSchemaFunction(_refProvider(_ref.toString())) : null;
-
-      /// Always add sub-schema retrieval requests to the [_root], as this is where the promise resolves.
-      _root._retrievalRequests.add(RetrievalRequest()
-        ..schemaUri = _ref
-        ..asyncRetrievalOperation = asyncRefSchemaOperation
-        ..syncRetrievalOperation = syncRefSchemaOperation);
->>>>>>> 51b3c51c
     }
   }
 
@@ -1579,13 +1549,8 @@
   _setMinProperties(dynamic value) => _minProperties = TypeValidators.nonNegativeInt('minProperties', value);
 
   /// Validate, calculate and set the value of the 'patternProperties' JSON Schema prop.
-<<<<<<< HEAD
   _setPatternProperties(dynamic value) => (TypeValidators.object('patternProperties', value)).forEach((k, v) =>
-      _createOrRetrieveSchema('$_path/patternProperties/$k', v, (rhs) => _patternProperties[new RegExp(k)] = rhs));
-=======
-  _setPatternProperties(dynamic value) => (TypeValidators.object('patternProperties', value))
-      .forEach((k, v) => _makeSchema('$_path/patternProperties/$k', v, (rhs) => _patternProperties[RegExp(k)] = rhs));
->>>>>>> 51b3c51c
+      _createOrRetrieveSchema('$_path/patternProperties/$k', v, (rhs) => _patternProperties[RegExp(k)] = rhs));
 
   /// Validate, calculate and set the value of the 'required' JSON Schema prop.
   _setRequired(dynamic value) =>
